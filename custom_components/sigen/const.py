"""Constants for the Sigenergy ESS integration."""
from __future__ import annotations

from dataclasses import dataclass
from enum import Enum, IntEnum
from typing import Optional

# Import needed Home Assistant constants
from homeassistant.const import (
    PERCENTAGE,
    UnitOfElectricCurrent,
    UnitOfElectricPotential,
    UnitOfEnergy,
    UnitOfFrequency,
    UnitOfPower,
    UnitOfTemperature,
)

# Integration domain
DOMAIN = "sigen"
DEFAULT_NAME = "Sigenergy ESS"

# Configuration keys
CONF_HOST = "host"
CONF_PORT = "port"
CONF_SLAVE_ID = "slave_id"
CONF_PLANT_ID = "plant_id"
CONF_SCAN_INTERVAL = "scan_interval"
CONF_INVERTER_COUNT = "inverter_count"
CONF_AC_CHARGER_COUNT = "ac_charger_count"
CONF_DC_CHARGER_COUNT = "dc_charger_count"
CONF_INVERTER_SLAVE_ID = "inverter_slave_ids"
CONF_INVERTER_CONNECTIONS = "inverter_connections"
CONF_AC_CHARGER_SLAVE_ID = "ac_charger_slave_ids"
CONF_AC_CHARGER_CONNECTIONS = "ac_charger_connections"
CONF_DC_CHARGER_SLAVE_ID = "dc_charger_slave_ids"
CONF_DEVICE_TYPE = "device_type"
CONF_PARENT_DEVICE_ID = "parent_device_id"

# Default values
DEFAULT_PORT = 502
DEFAULT_SLAVE_ID = 247  # Plant address
DEFAULT_SCAN_INTERVAL = 5
DEFAULT_INVERTER_COUNT = 1
DEFAULT_AC_CHARGER_COUNT = 0
DEFAULT_DC_CHARGER_COUNT = 0

# Energy calculation settings
DEFAULT_MAX_SUB_INTERVAL = 30  # Maximum time difference (in seconds) between energy readings

# Default names
DEFAULT_INVERTER_NAME = "Sigen Inverter"
DEFAULT_AC_CHARGER_NAME = "Sigen AC Charger"
DEFAULT_DC_CHARGER_NAME = "Sigen DC Charger"

# Configuration step identifiers
STEP_USER = "user"
STEP_DEVICE_TYPE = "device_type"
STEP_PLANT_CONFIG = "plant_config"
STEP_INVERTER_CONFIG = "inverter_config"
STEP_AC_CHARGER_CONFIG = "ac_charger_config"
STEP_DC_CHARGER_CONFIG = "dc_charger_config"
STEP_SELECT_PLANT = "select_plant"
STEP_SELECT_INVERTER = "select_inverter"

# Configuration constants
CONF_PARENT_PLANT_ID = "parent_plant_id"
CONF_PARENT_INVERTER_ID = "parent_inverter_id"
CONF_PLANT_ID = "plant_id"
CONF_READ_ONLY = "read_only"
CONF_SLAVE_ID = "slave_id"

<<<<<<< HEAD
# Default values
DEFAULT_PORT = 502
DEFAULT_PLANT_SLAVE_ID = 247  # Plant address
DEFAULT_INVERTER_SLAVE_ID = 1  # Default Inverter address
DEFAULT_SCAN_INTERVAL = 5
DEFAULT_INVERTER_COUNT = 1
DEFAULT_AC_CHARGER_COUNT = 0
DEFAULT_DC_CHARGER_COUNT = 0
DEFAULT_READ_ONLY = True  # Default to read-only mode

=======
>>>>>>> 153bce20
# Platforms
PLATFORMS = ["sensor", "switch", "select", "number"]

# Device types
DEVICE_TYPE_NEW_PLANT = "new_plant"
DEVICE_TYPE_PLANT = "plant"
DEVICE_TYPE_INVERTER = "inverter"
DEVICE_TYPE_AC_CHARGER = "ac_charger"
DEVICE_TYPE_DC_CHARGER = "dc_charger"
DEVICE_TYPE_PV_STRING = "pv_string"

# Modbus function codes
FUNCTION_READ_HOLDING_REGISTERS = 3
FUNCTION_READ_INPUT_REGISTERS = 4
FUNCTION_WRITE_REGISTER = 6
FUNCTION_WRITE_REGISTERS = 16

# Modbus register types
class RegisterType(Enum):
    """Modbus register types."""

    READ_ONLY = "ro"
    HOLDING = "rw"
    WRITE_ONLY = "wo"

# Data types
class DataType(Enum):
    """Data types for Modbus registers."""

    U16 = "u16"
    U32 = "u32"
    U64 = "u64"
    S16 = "s16"
    S32 = "s32"
    STRING = "string"

# Running states (Appendix 1)
class RunningState(IntEnum):
    """Running states for Sigenergy devices."""

    STANDBY = 0
    RUNNING = 1
    FAULT = 2
    SHUTDOWN = 3

# EMS work modes
class EMSWorkMode(IntEnum):
    """EMS work modes."""

    MAX_SELF_CONSUMPTION = 0
    AI_MODE = 1
    TOU = 2
    REMOTE_EMS = 7

# Remote EMS control modes (Appendix 6)
class RemoteEMSControlMode(IntEnum):
    """Remote EMS control modes."""

    PCS_REMOTE_CONTROL = 0
    STANDBY = 1
    MAXIMUM_SELF_CONSUMPTION = 2
    COMMAND_CHARGING_GRID_FIRST = 3
    COMMAND_CHARGING_PV_FIRST = 4
    COMMAND_DISCHARGING_PV_FIRST = 5
    COMMAND_DISCHARGING_ESS_FIRST = 6

# Output types
class OutputType(IntEnum):
    """Output types for inverters."""

    L_N = 0
    L1_L2_L3 = 1
    L1_L2_L3_N = 2
    L1_L2_N = 3

# AC-Charger system states (Appendix 7)
class ACChargerSystemState(IntEnum):
    """System states for AC-Chargers."""

    SYSTEM_INIT = 0
    A1_A2 = 1
    B1 = 2
    B2 = 3
    C1 = 4
    C2 = 5
    F = 6
    E = 7

# Register definitions
@dataclass
class ModbusRegisterDefinition:
    """Modbus register definition."""

    address: int
    count: int
    register_type: RegisterType
    data_type: DataType
    gain: float
    unit: Optional[str] = None
    description: Optional[str] = None
    applicable_to: Optional[list[str]] = None
    is_supported: Optional[bool] = None  # Tracks whether register is supported by device

# Define register definitions based on PLANT_RUNNING_INFO_REGISTERS.csv
PLANT_RUNNING_INFO_REGISTERS = {
    "plant_system_time": ModbusRegisterDefinition(
        address=30000,
        count=2,
        register_type=RegisterType.READ_ONLY,
        data_type=DataType.U32,
        gain=1,
        unit="s",
        description="System time (Epoch seconds)",
    ),
    "plant_system_timezone": ModbusRegisterDefinition(
        address=30002,
        count=1,
        register_type=RegisterType.READ_ONLY,
        data_type=DataType.S16,
        gain=1,
        unit="min",
        description="System timezone",
    ),
    "plant_ems_work_mode": ModbusRegisterDefinition(
        address=30003,
        count=1,
        register_type=RegisterType.READ_ONLY,
        data_type=DataType.U16,
        gain=1,
        description="EMS work mode",
    ),
    "plant_grid_sensor_status": ModbusRegisterDefinition(
        address=30004,
        count=1,
        register_type=RegisterType.READ_ONLY,
        data_type=DataType.U16,
        gain=1,
        description="Grid Sensor Status (0: not connected, 1: connected)",
    ),
    "plant_grid_sensor_active_power": ModbusRegisterDefinition(
        address=30005,
        count=2,
        register_type=RegisterType.READ_ONLY,
        data_type=DataType.S32,
        gain=1000,
        unit=UnitOfPower.KILO_WATT,
        description="Grid Active Power (>0 buy from grid; <0 sell to grid)",
    ),
    "plant_grid_sensor_reactive_power": ModbusRegisterDefinition(
        address=30007,
        count=2,
        register_type=RegisterType.READ_ONLY,
        data_type=DataType.S32,
        gain=1000,
        unit="kVar",
        description="Grid Reactive Power",
    ),
    "plant_on_off_grid_status": ModbusRegisterDefinition(
        address=30009,
        count=1,
        register_type=RegisterType.READ_ONLY,
        data_type=DataType.U16,
        gain=1,
        description="On/Off Grid status (0: ongrid, 1: offgrid(auto), 2: offgrid(manual))",
    ),
    "plant_max_active_power": ModbusRegisterDefinition(
        address=30010,
        count=2,
        register_type=RegisterType.READ_ONLY,
        data_type=DataType.U32,
        gain=1000,
        unit=UnitOfPower.KILO_WATT,
        description="Max active power",
    ),
    "plant_max_apparent_power": ModbusRegisterDefinition(
        address=30012,
        count=2,
        register_type=RegisterType.READ_ONLY,
        data_type=DataType.U32,
        gain=1000,
        unit="kVar",
        description="Max apparent power",
    ),
    "plant_ess_soc": ModbusRegisterDefinition(
        address=30014,
        count=1,
        register_type=RegisterType.READ_ONLY,
        data_type=DataType.U16,
        gain=10,
        unit=PERCENTAGE,
        description="Battery State of Charge",
    ),
    "plant_phase_a_active_power": ModbusRegisterDefinition(
        address=30015,
        count=2,
        register_type=RegisterType.READ_ONLY,
        data_type=DataType.S32,
        gain=1000,
        unit=UnitOfPower.KILO_WATT,
        description="Plant phase A active power",
    ),
    "plant_phase_b_active_power": ModbusRegisterDefinition(
        address=30017,
        count=2,
        register_type=RegisterType.READ_ONLY,
        data_type=DataType.S32,
        gain=1000,
        unit=UnitOfPower.KILO_WATT,
        description="Plant phase B active power",
    ),
    "plant_phase_c_active_power": ModbusRegisterDefinition(
        address=30019,
        count=2,
        register_type=RegisterType.READ_ONLY,
        data_type=DataType.S32,
        gain=1000,
        unit=UnitOfPower.KILO_WATT,
        description="Plant phase C active power",
    ),
    "plant_phase_a_reactive_power": ModbusRegisterDefinition(
        address=30021,
        count=2,
        register_type=RegisterType.READ_ONLY,
        data_type=DataType.S32,
        gain=1000,
        unit="kVar",
        description="Plant phase A reactive power",
    ),
    "plant_phase_b_reactive_power": ModbusRegisterDefinition(
        address=30023,
        count=2,
        register_type=RegisterType.READ_ONLY,
        data_type=DataType.S32,
        gain=1000,
        unit="kVar",
        description="Plant phase B reactive power",
    ),
    "plant_phase_c_reactive_power": ModbusRegisterDefinition(
        address=30025,
        count=2,
        register_type=RegisterType.READ_ONLY,
        data_type=DataType.S32,
        gain=1000,
        unit="kVar",
        description="Plant phase C reactive power",
    ),
    "plant_general_alarm1": ModbusRegisterDefinition(
        address=30027,
        count=1,
        register_type=RegisterType.READ_ONLY,
        data_type=DataType.U16,
        gain=1,
        description="General Alarm1 (Refer to Appendix2)",
    ),
    "plant_general_alarm2": ModbusRegisterDefinition(
        address=30028,
        count=1,
        register_type=RegisterType.READ_ONLY,
        data_type=DataType.U16,
        gain=1,
        description="General Alarm2 (Refer to Appendix3)",
    ),
    "plant_general_alarm3": ModbusRegisterDefinition(
        address=30029,
        count=1,
        register_type=RegisterType.READ_ONLY,
        data_type=DataType.U16,
        gain=1,
        description="General Alarm3 (Refer to Appendix4)",
    ),
    "plant_general_alarm4": ModbusRegisterDefinition(
        address=30030,
        count=1,
        register_type=RegisterType.READ_ONLY,
        data_type=DataType.U16,
        gain=1,
        description="General Alarm4 (Refer to Appendix5)",
    ),
    "plant_active_power": ModbusRegisterDefinition(
        address=30031,
        count=2,
        register_type=RegisterType.READ_ONLY,
        data_type=DataType.S32,
        gain=1000,
        unit=UnitOfPower.KILO_WATT,
        description="Plant active power",
    ),
    "plant_reactive_power": ModbusRegisterDefinition(
        address=30033,
        count=2,
        register_type=RegisterType.READ_ONLY,
        data_type=DataType.S32,
        gain=1000,
        unit="kVar",
        description="Plant reactive power",
    ),
    "plant_photovoltaic_power": ModbusRegisterDefinition(
        address=30035,
        count=2,
        register_type=RegisterType.READ_ONLY,
        data_type=DataType.S32,
        gain=1000,
        unit=UnitOfPower.KILO_WATT,
        description="Photovoltaic power",
    ),
    "plant_ess_power": ModbusRegisterDefinition(
        address=30037,
        count=2,
        register_type=RegisterType.READ_ONLY,
        data_type=DataType.S32,
        gain=1000,
        unit=UnitOfPower.KILO_WATT,
        description="ESS power (<0: discharging, >0: charging)",
    ),
    "plant_available_max_active_power": ModbusRegisterDefinition(
        address=30039,
        count=2,
        register_type=RegisterType.READ_ONLY,
        data_type=DataType.U32,
        gain=1000,
        unit=UnitOfPower.KILO_WATT,
        description="Available max active power",
    ),
    "plant_available_min_active_power": ModbusRegisterDefinition(
        address=30041,
        count=2,
        register_type=RegisterType.READ_ONLY,
        data_type=DataType.U32,
        gain=1000,
        unit=UnitOfPower.KILO_WATT,
        description="Available min active power",
    ),
    "plant_available_max_reactive_power": ModbusRegisterDefinition(
        address=30043,
        count=2,
        register_type=RegisterType.READ_ONLY,
        data_type=DataType.U32,
        gain=1000,
        unit="kVar",
        description="Available max reactive power",
    ),
    "plant_available_min_reactive_power": ModbusRegisterDefinition(
        address=30045,
        count=2,
        register_type=RegisterType.READ_ONLY,
        data_type=DataType.U32,
        gain=1000,
        unit="kVar",
        description="Available min reactive power",
    ),
    "plant_ess_available_max_charging_power": ModbusRegisterDefinition(
        address=30047,
        count=2,
        register_type=RegisterType.READ_ONLY,
        data_type=DataType.U32,
        gain=1000,
        unit=UnitOfPower.KILO_WATT,
        description="ESS Available max charging power",
    ),
    "plant_ess_available_max_discharging_power": ModbusRegisterDefinition(
        address=30049,
        count=2,
        register_type=RegisterType.READ_ONLY,
        data_type=DataType.U32,
        gain=1000,
        unit=UnitOfPower.KILO_WATT,
        description="ESS Available max discharging power",
    ),
    "plant_running_state": ModbusRegisterDefinition(
        address=30051,
        count=1,
        register_type=RegisterType.READ_ONLY,
        data_type=DataType.U16,
        gain=1,
        description="Plant running state (Refer to Appendix1)",
    ),
    "plant_grid_sensor_phase_a_active_power": ModbusRegisterDefinition(
        address=30052,
        count=2,
        register_type=RegisterType.READ_ONLY,
        data_type=DataType.S32,
        gain=1000,
        unit=UnitOfPower.KILO_WATT,
        description="Grid sensor Phase A active power",
    ),
    "plant_grid_sensor_phase_b_active_power": ModbusRegisterDefinition(
        address=30054,
        count=2,
        register_type=RegisterType.READ_ONLY,
        data_type=DataType.S32,
        gain=1000,
        unit=UnitOfPower.KILO_WATT,
        description="Grid sensor Phase B active power",
    ),
    "plant_grid_sensor_phase_c_active_power": ModbusRegisterDefinition(
        address=30056,
        count=2,
        register_type=RegisterType.READ_ONLY,
        data_type=DataType.S32,
        gain=1000,
        unit=UnitOfPower.KILO_WATT,
        description="Grid sensor Phase C active power",
    ),
    "plant_grid_sensor_phase_a_reactive_power": ModbusRegisterDefinition(
        address=30058,
        count=2,
        register_type=RegisterType.READ_ONLY,
        data_type=DataType.S32,
        gain=1000,
        unit="kVar",
        description="Grid sensor Phase A reactive power",
    ),
    "plant_grid_sensor_phase_b_reactive_power": ModbusRegisterDefinition(
        address=30060,
        count=2,
        register_type=RegisterType.READ_ONLY,
        data_type=DataType.S32,
        gain=1000,
        unit="kVar",
        description="Grid sensor Phase B reactive power",
    ),
    "plant_grid_sensor_phase_c_reactive_power": ModbusRegisterDefinition(
        address=30062,
        count=2,
        register_type=RegisterType.READ_ONLY,
        data_type=DataType.S32,
        gain=1000,
        unit="kVar",
        description="Grid sensor Phase C reactive power",
    ),
    "plant_ess_available_max_charging_capacity": ModbusRegisterDefinition(
        address=30064,
        count=2,
        register_type=RegisterType.READ_ONLY,
        data_type=DataType.U32,
        gain=100,
        unit=UnitOfEnergy.KILO_WATT_HOUR,
        description="ESS Available max charging capacity",
    ),
    "plant_ess_available_max_discharging_capacity": ModbusRegisterDefinition(
        address=30066,
        count=2,
        register_type=RegisterType.READ_ONLY,
        data_type=DataType.U32,
        gain=100,
        unit=UnitOfEnergy.KILO_WATT_HOUR,
        description="ESS Available max discharging capacity",
    ),
    "plant_ess_rated_charging_power": ModbusRegisterDefinition(
        address=30068,
        count=2,
        register_type=RegisterType.READ_ONLY,
        data_type=DataType.U32,
        gain=1000,
        unit=UnitOfPower.KILO_WATT,
        description="ESS Rated charging power",
    ),
    "plant_ess_rated_discharging_power": ModbusRegisterDefinition(
        address=30070,
        count=2,
        register_type=RegisterType.READ_ONLY,
        data_type=DataType.U32,
        gain=1000,
        unit=UnitOfPower.KILO_WATT,
        description="ESS Rated discharging power",
    ),
    "plant_general_alarm5": ModbusRegisterDefinition(
        address=30072,
        count=1,
        register_type=RegisterType.READ_ONLY,
        data_type=DataType.U16,
        gain=1,
        description="General Alarm5 (Refer to Appendix11)",
    ),
    "plant_ess_rated_energy_capacity": ModbusRegisterDefinition(
        address=30083,
        count=2,
        register_type=RegisterType.READ_ONLY,
        data_type=DataType.U32,
        gain=100,
        unit=UnitOfEnergy.KILO_WATT_HOUR,
        description="ESS rated energy capacity",
    ),
    "plant_ess_charge_cut_off_soc": ModbusRegisterDefinition(
        address=30085,
        count=1,
        register_type=RegisterType.READ_ONLY,
        data_type=DataType.U16,
        gain=10,
        unit=PERCENTAGE,
        description="ESS charge Cut-Off SOC",
    ),
    "plant_ess_discharge_cut_off_soc": ModbusRegisterDefinition(
        address=30086,
        count=1,
        register_type=RegisterType.READ_ONLY,
        data_type=DataType.U16,
        gain=10,
        unit=PERCENTAGE,
        description="ESS discharge Cut-Off SOC",
    ),
    "plant_ess_soh": ModbusRegisterDefinition(
        address=30087,
        count=1,
        register_type=RegisterType.READ_ONLY,
        data_type=DataType.U16,
        gain=10,
        unit=PERCENTAGE,
        description="Battery State of Health (weighted average of all ESS devices)",
    ),
}

PLANT_PARAMETER_REGISTERS = {
    "plant_start_stop": ModbusRegisterDefinition(
        address=40000,
        count=1,
        register_type=RegisterType.WRITE_ONLY,
        data_type=DataType.U16,
        gain=1,
        description="Start/Stop (0: Stop 1: Start)",
        applicable_to=["hybrid_inverter", "pv_inverter"],
    ),
    "plant_active_power_fixed_target": ModbusRegisterDefinition(
        address=40001,
        count=2,
        register_type=RegisterType.HOLDING,
        data_type=DataType.S32,
        gain=1000,
        unit=UnitOfPower.KILO_WATT,
        description="Active power fixed adjustment target value",
        applicable_to=["hybrid_inverter", "pv_inverter"],
    ),
    "plant_reactive_power_fixed_target": ModbusRegisterDefinition(
        address=40003,
        count=2,
        register_type=RegisterType.HOLDING,
        data_type=DataType.S32,
        gain=1000,
        unit="kVar",
        description="Reactive power fixed adjustment target value. Range: [-60.00 * base value, 60.00 * base value]. Takes effect globally regardless of the EMS operating mode.",
        applicable_to=["hybrid_inverter", "pv_inverter"],
    ),
    "plant_active_power_percentage_target": ModbusRegisterDefinition(
        address=40005,
        count=1,
        register_type=RegisterType.HOLDING,
        data_type=DataType.S16,
        gain=100,
        unit=PERCENTAGE,
        description="Active power percentage adjustment target value. Range: [-100.00, 100.00]",
        applicable_to=["hybrid_inverter", "pv_inverter"],
    ),
    "plant_qs_ratio_target": ModbusRegisterDefinition(
        address=40006,
        count=1,
        register_type=RegisterType.HOLDING,
        data_type=DataType.S16,
        gain=100,
        unit=PERCENTAGE,
        description="Q/S adjustment target value",
        applicable_to=["hybrid_inverter", "pv_inverter"],
    ),
    "plant_power_factor_target": ModbusRegisterDefinition(
        address=40007,
        count=1,
        register_type=RegisterType.HOLDING,
        data_type=DataType.S16,
        gain=1000,
        description="Power factor adjustment target value",
        applicable_to=["hybrid_inverter", "pv_inverter"],
    ),
    "plant_phase_a_active_power_fixed_target": ModbusRegisterDefinition(
        address=40008,
        count=2,
        register_type=RegisterType.HOLDING,
        data_type=DataType.S32,
        gain=1000,
        unit=UnitOfPower.KILO_WATT,
        description="Phase A active power fixed adjustment target value",
        applicable_to=["hybrid_inverter"],
    ),
    "plant_phase_b_active_power_fixed_target": ModbusRegisterDefinition(
        address=40010,
        count=2,
        register_type=RegisterType.HOLDING,
        data_type=DataType.S32,
        gain=1000,
        unit=UnitOfPower.KILO_WATT,
        description="Phase B active power fixed adjustment target value",
        applicable_to=["hybrid_inverter"],
    ),
    "plant_phase_c_active_power_fixed_target": ModbusRegisterDefinition(
        address=40012,
        count=2,
        register_type=RegisterType.HOLDING,
        data_type=DataType.S32,
        gain=1000,
        unit=UnitOfPower.KILO_WATT,
        description="Phase C active power fixed adjustment target value",
        applicable_to=["hybrid_inverter"],
    ),
    "plant_phase_a_reactive_power_fixed_target": ModbusRegisterDefinition(
        address=40014,
        count=2,
        register_type=RegisterType.HOLDING,
        data_type=DataType.S32,
        gain=1000,
        unit="kVar",
        description="Phase A reactive power fixed adjustment target value",
        applicable_to=["hybrid_inverter"],
    ),
    "plant_phase_b_reactive_power_fixed_target": ModbusRegisterDefinition(
        address=40016,
        count=2,
        register_type=RegisterType.HOLDING,
        data_type=DataType.S32,
        gain=1000,
        unit="kVar",
        description="Phase B reactive power fixed adjustment target value",
        applicable_to=["hybrid_inverter"],
    ),
    "plant_phase_c_reactive_power_fixed_target": ModbusRegisterDefinition(
        address=40018,
        count=2,
        register_type=RegisterType.HOLDING,
        data_type=DataType.S32,
        gain=1000,
        unit="kVar",
        description="Phase C reactive power fixed adjustment target value",
        applicable_to=["hybrid_inverter"],
    ),
    "plant_phase_a_active_power_percentage_target": ModbusRegisterDefinition(
        address=40020,
        count=1,
        register_type=RegisterType.HOLDING,
        data_type=DataType.S16,
        gain=100,
        unit=PERCENTAGE,
        description="Phase A Active power percentage adjustment target value",
        applicable_to=["hybrid_inverter"],
    ),
    "plant_phase_b_active_power_percentage_target": ModbusRegisterDefinition(
        address=40021,
        count=1,
        register_type=RegisterType.HOLDING,
        data_type=DataType.S16,
        gain=100,
        unit=PERCENTAGE,
        description="Phase B Active power percentage adjustment target value",
        applicable_to=["hybrid_inverter"],
    ),
    "plant_phase_c_active_power_percentage_target": ModbusRegisterDefinition(
        address=40022,
        count=1,
        register_type=RegisterType.HOLDING,
        data_type=DataType.S16,
        gain=100,
        unit=PERCENTAGE,
        description="Phase C Active power percentage adjustment target value",
        applicable_to=["hybrid_inverter"],
    ),
    "plant_phase_a_qs_ratio_target": ModbusRegisterDefinition(
        address=40023,
        count=1,
        register_type=RegisterType.HOLDING,
        data_type=DataType.S16,
        gain=100,
        unit=PERCENTAGE,
        description="Phase A Q/S fixed adjustment target value",
        applicable_to=["hybrid_inverter"],
    ),
    "plant_phase_b_qs_ratio_target": ModbusRegisterDefinition(
        address=40024,
        count=1,
        register_type=RegisterType.HOLDING,
        data_type=DataType.S16,
        gain=100,
        unit=PERCENTAGE,
        description="Phase B Q/S fixed adjustment target value",
        applicable_to=["hybrid_inverter"],
    ),
    "plant_phase_c_qs_ratio_target": ModbusRegisterDefinition(
        address=40025,
        count=1,
        register_type=RegisterType.HOLDING,
        data_type=DataType.S16,
        gain=100,
        unit=PERCENTAGE,
        description="Phase C Q/S fixed adjustment target value",
        applicable_to=["hybrid_inverter"],
    ),
    "plant_remote_ems_enable": ModbusRegisterDefinition(
        address=40029,
        count=1,
        register_type=RegisterType.HOLDING,
        data_type=DataType.U16,
        gain=1,
        description="Remote EMS enable (0: disabled 1: enabled). When enabled, the plant's EMS work mode (30003) will switch to remote EMS.",
        applicable_to=["hybrid_inverter", "pv_inverter"],
    ),
    "plant_independent_phase_power_control_enable": ModbusRegisterDefinition(
        address=40030,
        count=1,
        register_type=RegisterType.HOLDING,
        data_type=DataType.U16,
        gain=1,
        description="Independent phase power control enable (0: disabled 1: enabled)",
        applicable_to=["hybrid_inverter"],
    ),
    "plant_remote_ems_control_mode": ModbusRegisterDefinition(
        address=40031,
        count=1,
        register_type=RegisterType.HOLDING,
        data_type=DataType.U16,
        gain=1,
        description="Remote EMS control mode",
        applicable_to=["hybrid_inverter", "pv_inverter"],
    ),
    "plant_ess_max_charging_limit": ModbusRegisterDefinition(
        address=40032,
        count=2,
        register_type=RegisterType.HOLDING,
        data_type=DataType.U32,
        gain=1000,
        unit=UnitOfPower.KILO_WATT,
        description="ESS max charging limit",
        applicable_to=["hybrid_inverter"],
    ),
    "plant_ess_max_discharging_limit": ModbusRegisterDefinition(
        address=40034,
        count=2,
        register_type=RegisterType.HOLDING,
        data_type=DataType.U32,
        gain=1000,
        unit=UnitOfPower.KILO_WATT,
        description="ESS max discharging limit",
        applicable_to=["hybrid_inverter"],
    ),
    "plant_pv_max_power_limit": ModbusRegisterDefinition(
        address=40036,
        count=2,
        register_type=RegisterType.HOLDING,
        data_type=DataType.U32,
        gain=1000,
        unit=UnitOfPower.KILO_WATT,
        description="PV max power limit",
        applicable_to=["hybrid_inverter"],
    ),
    "plant_grid_point_maximum_export_limitation": ModbusRegisterDefinition(
        address=40038,
        count=2,
        register_type=RegisterType.HOLDING,
        data_type=DataType.U32,
        gain=1000,
        unit=UnitOfPower.KILO_WATT,
        description="Grid Point Maximum export limitation",
        applicable_to=["hybrid_inverter", "pv_inverter"],
    ),
    "plant_grid_maximum_import_limitation": ModbusRegisterDefinition(
        address=40040,
        count=2,
        register_type=RegisterType.HOLDING,
        data_type=DataType.U32,
        gain=1000,
        unit=UnitOfPower.KILO_WATT,
        description="Grid Point Maximum import limitation",
        applicable_to=["hybrid_inverter", "pv_inverter"],
    ),
    "plant_pcs_maximum_export_limitation": ModbusRegisterDefinition(
        address=40042,
        count=2,
        register_type=RegisterType.HOLDING,
        data_type=DataType.U32,
        gain=1000,
        unit=UnitOfPower.KILO_WATT,
        description="PCS maximum export limitation. Range: [0, 0xFFFFFFFE]. With value 0xFFFFFFFF, register is not valid. Takes effect globally.",
        applicable_to=["hybrid_inverter", "pv_inverter"],
    ),
    "plant_pcs_maximum_import_limitation": ModbusRegisterDefinition(
        address=40044,
        count=2,
        register_type=RegisterType.HOLDING,
        data_type=DataType.U32,
        gain=1000,
        unit=UnitOfPower.KILO_WATT,
        description="PCS maximum import limitation. Range: [0, 0xFFFFFFFE]. With value 0xFFFFFFFF, register is not valid. Takes effect globally.",
        applicable_to=["hybrid_inverter", "pv_inverter"],
    ),
}

INVERTER_RUNNING_INFO_REGISTERS = {
    "inverter_model_type": ModbusRegisterDefinition(
        address=30500,
        count=15,
        register_type=RegisterType.READ_ONLY,
        data_type=DataType.STRING,
        gain=1,
        description="Model Type",
    ),
    "inverter_serial_number": ModbusRegisterDefinition(
        address=30515,
        count=10,
        register_type=RegisterType.READ_ONLY,
        data_type=DataType.STRING,
        gain=1,
        description="Serial Number",
    ),
    "inverter_machine_firmware_version": ModbusRegisterDefinition(
        address=30525,
        count=15,
        register_type=RegisterType.READ_ONLY,
        data_type=DataType.STRING,
        gain=1,
        description="Firmware Version",
    ),
    "inverter_rated_active_power": ModbusRegisterDefinition(
        address=30540,
        count=2,
        register_type=RegisterType.READ_ONLY,
        data_type=DataType.U32,
        gain=1000,
        unit=UnitOfPower.KILO_WATT,
        description="Rated Active Power",
    ),
    "inverter_max_apparent_power": ModbusRegisterDefinition(
        address=30542,
        count=2,
        register_type=RegisterType.READ_ONLY,
        data_type=DataType.U32,
        gain=1000,
        unit="kVA",
        description="Max. Apparent Power",
    ),
    "inverter_max_active_power": ModbusRegisterDefinition(
        address=30544,
        count=2,
        register_type=RegisterType.READ_ONLY,
        data_type=DataType.U32,
        gain=1000,
        unit=UnitOfPower.KILO_WATT,
        description="Max. Active Power",
    ),
    "inverter_max_absorption_power": ModbusRegisterDefinition(
        address=30546,
        count=2,
        register_type=RegisterType.READ_ONLY,
        data_type=DataType.U32,
        gain=1000,
        unit=UnitOfPower.KILO_WATT,
        description="Max. Absorption Power",
        applicable_to=["hybrid_inverter"],
    ),
    "inverter_rated_battery_capacity": ModbusRegisterDefinition(
        address=30548,
        count=2,
        register_type=RegisterType.READ_ONLY,
        data_type=DataType.U32,
        gain=100,
        unit=UnitOfEnergy.KILO_WATT_HOUR,
        description="Rated Battery Capacity",
        applicable_to=["hybrid_inverter"],
    ),
    "inverter_ess_rated_charge_power": ModbusRegisterDefinition(
        address=30550,
        count=2,
        register_type=RegisterType.READ_ONLY,
        data_type=DataType.U32,
        gain=1000,
        unit=UnitOfPower.KILO_WATT,
        description="ESS Rated Charge Power",
        applicable_to=["hybrid_inverter"],
    ),
    "inverter_ess_rated_discharge_power": ModbusRegisterDefinition(
        address=30552,
        count=2,
        register_type=RegisterType.READ_ONLY,
        data_type=DataType.U32,
        gain=1000,
        unit=UnitOfPower.KILO_WATT,
        description="ESS Rated Discharge Power",
        applicable_to=["hybrid_inverter"],
    ),
    "inverter_ess_daily_charge_energy": ModbusRegisterDefinition(
        address=30566,
        count=2,
        register_type=RegisterType.READ_ONLY,
        data_type=DataType.U32,
        gain=100,
        unit=UnitOfEnergy.KILO_WATT_HOUR,
        description="ESS Daily Charge Energy",
        applicable_to=["hybrid_inverter"],
    ),
    "inverter_ess_accumulated_charge_energy": ModbusRegisterDefinition(
        address=30568,
        count=4,
        register_type=RegisterType.READ_ONLY,
        data_type=DataType.U64,
        gain=100,
        unit=UnitOfEnergy.KILO_WATT_HOUR,
        description="ESS Accumulated Charge Energy",
        applicable_to=["hybrid_inverter"],
    ),
    "inverter_ess_daily_discharge_energy": ModbusRegisterDefinition(
        address=30572,
        count=2,
        register_type=RegisterType.READ_ONLY,
        data_type=DataType.U32,
        gain=100,
        unit=UnitOfEnergy.KILO_WATT_HOUR,
        description="ESS Daily Discharge Energy",
        applicable_to=["hybrid_inverter"],
    ),
    "inverter_ess_accumulated_discharge_energy": ModbusRegisterDefinition(
        address=30574,
        count=4,
        register_type=RegisterType.READ_ONLY,
        data_type=DataType.U64,
        gain=100,
        unit=UnitOfEnergy.KILO_WATT_HOUR,
        description="ESS Accumulated Discharge Energy",
        applicable_to=["hybrid_inverter"],
    ),
    "inverter_running_state": ModbusRegisterDefinition(
        address=30578,
        count=1,
        register_type=RegisterType.READ_ONLY,
        data_type=DataType.U16,
        gain=1,
        description="Running State (Refer to Appendix 1)",
    ),
    "inverter_max_active_power_adjustment_value": ModbusRegisterDefinition(
        address=30579,
        count=2,
        register_type=RegisterType.READ_ONLY,
        data_type=DataType.S32,
        gain=1000,
        unit=UnitOfPower.KILO_WATT,
        description="Max. Active Power Adjustment Value",
    ),
    "inverter_min_active_power_adjustment_value": ModbusRegisterDefinition(
        address=30581,
        count=2,
        register_type=RegisterType.READ_ONLY,
        data_type=DataType.S32,
        gain=1000,
        unit=UnitOfPower.KILO_WATT,
        description="Min. Active Power Adjustment Value",
        applicable_to=["hybrid_inverter"],
    ),
    "inverter_max_reactive_power_adjustment_value_fed": ModbusRegisterDefinition(
        address=30583,
        count=2,
        register_type=RegisterType.READ_ONLY,
        data_type=DataType.U32,
        gain=1000,
        unit="kVar",
        description="Max. Reactive Power Adjustment Value Fed to AC Terminal",
    ),
    "inverter_max_reactive_power_adjustment_value_absorbed": ModbusRegisterDefinition(
        address=30585,
        count=2,
        register_type=RegisterType.READ_ONLY,
        data_type=DataType.U32,
        gain=1000,
        unit="kVar",
        description="Max. Reactive Power Adjustment Value Absorbed from AC Terminal",
    ),
    "inverter_active_power": ModbusRegisterDefinition(
        address=30587,
        count=2,
        register_type=RegisterType.READ_ONLY,
        data_type=DataType.S32,
        gain=1000,
        unit=UnitOfPower.KILO_WATT,
        description="Active Power",
    ),
    "inverter_reactive_power": ModbusRegisterDefinition(
        address=30589,
        count=2,
        register_type=RegisterType.READ_ONLY,
        data_type=DataType.S32,
        gain=1000,
        unit="kVar",
        description="Reactive Power",
    ),
    "inverter_ess_max_battery_charge_power": ModbusRegisterDefinition(
        address=30591,
        count=2,
        register_type=RegisterType.READ_ONLY,
        data_type=DataType.U32,
        gain=1000,
        unit=UnitOfPower.KILO_WATT,
        description="ESS Max. Battery Charge Power",
        applicable_to=["hybrid_inverter"],
    ),
    "inverter_ess_max_battery_discharge_power": ModbusRegisterDefinition(
        address=30593,
        count=2,
        register_type=RegisterType.READ_ONLY,
        data_type=DataType.U32,
        gain=1000,
        unit=UnitOfPower.KILO_WATT,
        description="ESS Max. Battery Discharge Power",
        applicable_to=["hybrid_inverter"],
    ),
    "inverter_ess_available_battery_charge_energy": ModbusRegisterDefinition(
        address=30595,
        count=2,
        register_type=RegisterType.READ_ONLY,
        data_type=DataType.U32,
        gain=100,
        unit=UnitOfEnergy.KILO_WATT_HOUR,
        description="ESS Available Battery Charge Energy",
        applicable_to=["hybrid_inverter"],
    ),
    "inverter_ess_available_battery_discharge_energy": ModbusRegisterDefinition(
        address=30597,
        count=2,
        register_type=RegisterType.READ_ONLY,
        data_type=DataType.U32,
        gain=100,
        unit=UnitOfEnergy.KILO_WATT_HOUR,
        description="ESS Available Battery Discharge Energy",
        applicable_to=["hybrid_inverter"],
    ),
    "inverter_ess_charge_discharge_power": ModbusRegisterDefinition(
        address=30599,
        count=2,
        register_type=RegisterType.READ_ONLY,
        data_type=DataType.S32,
        gain=1000,
        unit=UnitOfPower.KILO_WATT,
        description="ESS Charge/Discharge Power",
        applicable_to=["hybrid_inverter"],
    ),
    "inverter_ess_battery_soc": ModbusRegisterDefinition(
        address=30601,
        count=1,
        register_type=RegisterType.READ_ONLY,
        data_type=DataType.U16,
        gain=10,
        unit=PERCENTAGE,
        description="Battery State of Charge",
        applicable_to=["hybrid_inverter"],
    ),
    "inverter_ess_battery_soh": ModbusRegisterDefinition(
        address=30602,
        count=1,
        register_type=RegisterType.READ_ONLY,
        data_type=DataType.U16,
        gain=10,
        unit=PERCENTAGE,
        description="Battery State of Health",
        applicable_to=["hybrid_inverter"],
    ),
    "inverter_ess_average_cell_temperature": ModbusRegisterDefinition(
        address=30603,
        count=1,
        register_type=RegisterType.READ_ONLY,
        data_type=DataType.S16,
        gain=10,
        unit=UnitOfTemperature.CELSIUS,
        description="Battery Average Cell Temperature",
        applicable_to=["hybrid_inverter"],
    ),
    "inverter_ess_average_cell_voltage": ModbusRegisterDefinition(
        address=30604,
        count=1,
        register_type=RegisterType.READ_ONLY,
        data_type=DataType.U16,
        gain=1000,
        unit=UnitOfElectricPotential.VOLT,
        description="Battery Average Cell Voltage",
        applicable_to=["hybrid_inverter"],
    ),
    "inverter_alarm1": ModbusRegisterDefinition(
        address=30605,
        count=1,
        register_type=RegisterType.READ_ONLY,
        data_type=DataType.U16,
        gain=1,
        description="Alarm1 (Refer to Appendix 2)",
    ),
    "inverter_alarm2": ModbusRegisterDefinition(
        address=30606,
        count=1,
        register_type=RegisterType.READ_ONLY,
        data_type=DataType.U16,
        gain=1,
        description="Alarm2 (Refer to Appendix 3)",
    ),
    "inverter_alarm3": ModbusRegisterDefinition(
        address=30607,
        count=1,
        register_type=RegisterType.READ_ONLY,
        data_type=DataType.U16,
        gain=1,
        description="Alarm3 (Refer to Appendix 4)",
        applicable_to=["hybrid_inverter"],
    ),
    "inverter_alarm4": ModbusRegisterDefinition(
        address=30608,
        count=1,
        register_type=RegisterType.READ_ONLY,
        data_type=DataType.U16,
        gain=1,
        description="Alarm4 (Refer to Appendix 5)",
    ),
    "inverter_alarm5": ModbusRegisterDefinition(
        address=30609,
        count=1,
        register_type=RegisterType.READ_ONLY,
        data_type=DataType.U16,
        gain=1,
        description="Alarm5 (Refer to Appendix 11)",
        applicable_to=["hybrid_inverter"],
    ),
    "inverter_ess_maximum_battery_temperature": ModbusRegisterDefinition(
        address=30620,
        count=1,
        register_type=RegisterType.READ_ONLY,
        data_type=DataType.S16,
        gain=10,
        unit=UnitOfTemperature.CELSIUS,
        description="Battery Maximum Temperature",
        applicable_to=["hybrid_inverter"],
    ),
    "inverter_ess_minimum_battery_temperature": ModbusRegisterDefinition(
        address=30621,
        count=1,
        register_type=RegisterType.READ_ONLY,
        data_type=DataType.S16,
        gain=10,
        unit=UnitOfTemperature.CELSIUS,
        description="Battery Minimum Temperature",
        applicable_to=["hybrid_inverter"],
    ),
    "inverter_ess_maximum_battery_cell_voltage": ModbusRegisterDefinition(
        address=30622,
        count=1,
        register_type=RegisterType.READ_ONLY,
        data_type=DataType.U16,
        gain=1000,
        unit=UnitOfElectricPotential.VOLT,
        description="Battery Maximum Cell Voltage",
        applicable_to=["hybrid_inverter"],
    ),
    "inverter_ess_minimum_battery_cell_voltage": ModbusRegisterDefinition(
        address=30623,
        count=1,
        register_type=RegisterType.READ_ONLY,
        data_type=DataType.U16,
        gain=1000,
        unit=UnitOfElectricPotential.VOLT,
        description="Battery Minimum Cell Voltage",
        applicable_to=["hybrid_inverter"],
    ),
    "inverter_rated_grid_voltage": ModbusRegisterDefinition(
        address=31000,
        count=1,
        register_type=RegisterType.READ_ONLY,
        data_type=DataType.U16,
        gain=10,
        unit=UnitOfElectricPotential.VOLT,
        description="Rated Grid Voltage",
    ),
    "inverter_rated_grid_frequency": ModbusRegisterDefinition(
        address=31001,
        count=1,
        register_type=RegisterType.READ_ONLY,
        data_type=DataType.U16,
        gain=100,
        unit=UnitOfFrequency.HERTZ,
        description="Rated Grid Frequency",
    ),
    "inverter_grid_frequency": ModbusRegisterDefinition(
        address=31002,
        count=1,
        register_type=RegisterType.READ_ONLY,
        data_type=DataType.U16,
        gain=100,
        unit=UnitOfFrequency.HERTZ,
        description="Grid Frequency",
    ),
    "inverter_pcs_internal_temperature": ModbusRegisterDefinition(
        address=31003,
        count=1,
        register_type=RegisterType.READ_ONLY,
        data_type=DataType.S16,
        gain=10,
        unit=UnitOfTemperature.CELSIUS,
        description="PCS Internal Temperature",
    ),
    "inverter_output_type": ModbusRegisterDefinition(
        address=31004,
        count=1,
        register_type=RegisterType.READ_ONLY,
        data_type=DataType.U16,
        gain=1,
        description="Output Type (0: L/N, 1: L1/L2/L3, 2: L1/L2/L3/N, 3: L1/L2/N)",
    ),
    "inverter_ab_line_voltage": ModbusRegisterDefinition(
        address=31005,
        count=2,
        register_type=RegisterType.READ_ONLY,
        data_type=DataType.U32,
        gain=100,
        unit=UnitOfElectricPotential.VOLT,
        description="A-B Line Voltage",
    ),
    "inverter_bc_line_voltage": ModbusRegisterDefinition(
        address=31007,
        count=2,
        register_type=RegisterType.READ_ONLY,
        data_type=DataType.U32,
        gain=100,
        unit=UnitOfElectricPotential.VOLT,
        description="B-C Line Voltage",
    ),
    "inverter_ca_line_voltage": ModbusRegisterDefinition(
        address=31009,
        count=2,
        register_type=RegisterType.READ_ONLY,
        data_type=DataType.U32,
        gain=100,
        unit=UnitOfElectricPotential.VOLT,
        description="C-A Line Voltage",
    ),
    "inverter_phase_a_voltage": ModbusRegisterDefinition(
        address=31011,
        count=2,
        register_type=RegisterType.READ_ONLY,
        data_type=DataType.U32,
        gain=100,
        unit=UnitOfElectricPotential.VOLT,
        description="Phase A Voltage",
    ),
    "inverter_phase_b_voltage": ModbusRegisterDefinition(
        address=31013,
        count=2,
        register_type=RegisterType.READ_ONLY,
        data_type=DataType.U32,
        gain=100,
        unit=UnitOfElectricPotential.VOLT,
        description="Phase B Voltage",
    ),
    "inverter_phase_c_voltage": ModbusRegisterDefinition(
        address=31015,
        count=2,
        register_type=RegisterType.READ_ONLY,
        data_type=DataType.U32,
        gain=100,
        unit=UnitOfElectricPotential.VOLT,
        description="Phase C Voltage",
    ),
    "inverter_phase_a_current": ModbusRegisterDefinition(
        address=31017,
        count=2,
        register_type=RegisterType.READ_ONLY,
        data_type=DataType.S32,
        gain=100,
        unit=UnitOfElectricCurrent.AMPERE,
        description="Phase A Current",
    ),
    "inverter_phase_b_current": ModbusRegisterDefinition(
        address=31019,
        count=2,
        register_type=RegisterType.READ_ONLY,
        data_type=DataType.S32,
        gain=100,
        unit=UnitOfElectricCurrent.AMPERE,
        description="Phase B Current",
    ),
    "inverter_phase_c_current": ModbusRegisterDefinition(
        address=31021,
        count=2,
        register_type=RegisterType.READ_ONLY,
        data_type=DataType.S32,
        gain=100,
        unit=UnitOfElectricCurrent.AMPERE,
        description="Phase C Current",
    ),
    "inverter_power_factor": ModbusRegisterDefinition(
        address=31023,
        count=1,
        register_type=RegisterType.READ_ONLY,
        data_type=DataType.U16,
        gain=1000,
        description="Power Factor",
    ),
    "inverter_pack_count": ModbusRegisterDefinition(
        address=31024,
        count=1,
        register_type=RegisterType.READ_ONLY,
        data_type=DataType.U16,
        gain=1,
        description="PACK Count",
        applicable_to=["hybrid_inverter"],
    ),
    "inverter_pv_string_count": ModbusRegisterDefinition(
        address=31025,
        count=1,
        register_type=RegisterType.READ_ONLY,
        data_type=DataType.U16,
        gain=1,
        description="PV String Count",
    ),
    "inverter_mppt_count": ModbusRegisterDefinition(
        address=31026,
        count=1,
        register_type=RegisterType.READ_ONLY,
        data_type=DataType.U16,
        gain=1,
        description="MPPT Count",
    ),
    "inverter_pv1_voltage": ModbusRegisterDefinition(
        address=31027,
        count=1,
        register_type=RegisterType.READ_ONLY,
        data_type=DataType.S16,
        gain=10,
        unit=UnitOfElectricPotential.VOLT,
        description="PV1 Voltage",
    ),
    "inverter_pv1_current": ModbusRegisterDefinition(
        address=31028,
        count=1,
        register_type=RegisterType.READ_ONLY,
        data_type=DataType.S16,
        gain=100,
        unit=UnitOfElectricCurrent.AMPERE,
        description="PV1 Current",
    ),
    "inverter_pv2_voltage": ModbusRegisterDefinition(
        address=31029,
        count=1,
        register_type=RegisterType.READ_ONLY,
        data_type=DataType.S16,
        gain=10,
        unit=UnitOfElectricPotential.VOLT,
        description="PV2 Voltage",
    ),
    "inverter_pv2_current": ModbusRegisterDefinition(
        address=31030,
        count=1,
        register_type=RegisterType.READ_ONLY,
        data_type=DataType.S16,
        gain=100,
        unit=UnitOfElectricCurrent.AMPERE,
        description="PV2 Current",
    ),
    "inverter_pv3_voltage": ModbusRegisterDefinition(
        address=31031,
        count=1,
        register_type=RegisterType.READ_ONLY,
        data_type=DataType.S16,
        gain=10,
        unit=UnitOfElectricPotential.VOLT,
        description="PV3 Voltage",
    ),
    "inverter_pv3_current": ModbusRegisterDefinition(
        address=31032,
        count=1,
        register_type=RegisterType.READ_ONLY,
        data_type=DataType.S16,
        gain=100,
        unit=UnitOfElectricCurrent.AMPERE,
        description="PV3 Current",
    ),
    "inverter_pv4_voltage": ModbusRegisterDefinition(
        address=31033,
        count=1,
        register_type=RegisterType.READ_ONLY,
        data_type=DataType.S16,
        gain=10,
        unit=UnitOfElectricPotential.VOLT,
        description="PV4 Voltage",
    ),
    "inverter_pv4_current": ModbusRegisterDefinition(
        address=31034,
        count=1,
        register_type=RegisterType.READ_ONLY,
        data_type=DataType.S16,
        gain=100,
        unit=UnitOfElectricCurrent.AMPERE,
        description="PV4 Current",
    ),
    "inverter_pv_power": ModbusRegisterDefinition(
        address=31035,
        count=2,
        register_type=RegisterType.READ_ONLY,
        data_type=DataType.S32,
        gain=1000,
        unit=UnitOfPower.KILO_WATT,
        description="PV Power",
    ),
    "inverter_insulation_resistance": ModbusRegisterDefinition(
        address=31037,
        count=1,
        register_type=RegisterType.READ_ONLY,
        data_type=DataType.U16,
        gain=1000,
        unit="MΩ",
        description="Insulation Resistance",
    ),
    "inverter_startup_time": ModbusRegisterDefinition(
        address=31038,
        count=2,
        register_type=RegisterType.READ_ONLY,
        data_type=DataType.U32,
        gain=1,
        unit="s",
        description="Startup Time",
    ),
    "inverter_shutdown_time": ModbusRegisterDefinition(
        address=31040,
        count=2,
        register_type=RegisterType.READ_ONLY,
        data_type=DataType.U32,
        gain=1,
        unit="s",
        description="Shutdown Time",
    ),
    "inverter_pv5_voltage": ModbusRegisterDefinition(
        address=31042,
        count=1,
        register_type=RegisterType.READ_ONLY,
        data_type=DataType.S16,
        gain=10,
        unit=UnitOfElectricPotential.VOLT,
        description="PV5 Voltage",
    ),
    "inverter_pv5_current": ModbusRegisterDefinition(
        address=31043,
        count=1,
        register_type=RegisterType.READ_ONLY,
        data_type=DataType.S16,
        gain=100,
        unit=UnitOfElectricCurrent.AMPERE,
        description="PV5 Current",
    ),
    "inverter_pv6_voltage": ModbusRegisterDefinition(
        address=31044,
        count=1,
        register_type=RegisterType.READ_ONLY,
        data_type=DataType.S16,
        gain=10,
        unit=UnitOfElectricPotential.VOLT,
        description="PV6 Voltage",
    ),
    "inverter_pv6_current": ModbusRegisterDefinition(
        address=31045,
        count=1,
        register_type=RegisterType.READ_ONLY,
        data_type=DataType.S16,
        gain=100,
        unit=UnitOfElectricCurrent.AMPERE,
        description="PV6 Current",
    ),
    "inverter_pv7_voltage": ModbusRegisterDefinition(
        address=31046,
        count=1,
        register_type=RegisterType.READ_ONLY,
        data_type=DataType.S16,
        gain=10,
        unit=UnitOfElectricPotential.VOLT,
        description="PV7 Voltage",
    ),
    "inverter_pv7_current": ModbusRegisterDefinition(
        address=31047,
        count=1,
        register_type=RegisterType.READ_ONLY,
        data_type=DataType.S16,
        gain=100,
        unit=UnitOfElectricCurrent.AMPERE,
        description="PV7 Current",
    ),
    "inverter_pv8_voltage": ModbusRegisterDefinition(
        address=31048,
        count=1,
        register_type=RegisterType.READ_ONLY,
        data_type=DataType.S16,
        gain=10,
        unit=UnitOfElectricPotential.VOLT,
        description="PV8 Voltage",
    ),
    "inverter_pv8_current": ModbusRegisterDefinition(
        address=31049,
        count=1,
        register_type=RegisterType.READ_ONLY,
        data_type=DataType.S16,
        gain=100,
        unit=UnitOfElectricCurrent.AMPERE,
        description="PV8 Current",
    ),
    "inverter_pv9_voltage": ModbusRegisterDefinition(
        address=31050,
        count=1,
        register_type=RegisterType.READ_ONLY,
        data_type=DataType.S16,
        gain=10,
        unit=UnitOfElectricPotential.VOLT,
        description="PV9 Voltage",
    ),
    "inverter_pv9_current": ModbusRegisterDefinition(
        address=31051,
        count=1,
        register_type=RegisterType.READ_ONLY,
        data_type=DataType.S16,
        gain=100,
        unit=UnitOfElectricCurrent.AMPERE,
        description="PV9 Current",
    ),
    "inverter_pv10_voltage": ModbusRegisterDefinition(
        address=31052,
        count=1,
        register_type=RegisterType.READ_ONLY,
        data_type=DataType.S16,
        gain=10,
        unit=UnitOfElectricPotential.VOLT,
        description="PV10 Voltage",
    ),
    "inverter_pv10_current": ModbusRegisterDefinition(
        address=31053,
        count=1,
        register_type=RegisterType.READ_ONLY,
        data_type=DataType.S16,
        gain=100,
        unit=UnitOfElectricCurrent.AMPERE,
        description="PV10 Current",
    ),
    "inverter_pv11_voltage": ModbusRegisterDefinition(
        address=31054,
        count=1,
        register_type=RegisterType.READ_ONLY,
        data_type=DataType.S16,
        gain=10,
        unit=UnitOfElectricPotential.VOLT,
        description="PV11 Voltage",
    ),
    "inverter_pv11_current": ModbusRegisterDefinition(
        address=31055,
        count=1,
        register_type=RegisterType.READ_ONLY,
        data_type=DataType.S16,
        gain=100,
        unit=UnitOfElectricCurrent.AMPERE,
        description="PV11 Current",
    ),
    "inverter_pv12_voltage": ModbusRegisterDefinition(
        address=31056,
        count=1,
        register_type=RegisterType.READ_ONLY,
        data_type=DataType.S16,
        gain=10,
        unit=UnitOfElectricPotential.VOLT,
        description="PV12 Voltage",
    ),
    "inverter_pv12_current": ModbusRegisterDefinition(
        address=31057,
        count=1,
        register_type=RegisterType.READ_ONLY,
        data_type=DataType.S16,
        gain=100,
        unit=UnitOfElectricCurrent.AMPERE,
        description="PV12 Current",
    ),
    "inverter_pv13_voltage": ModbusRegisterDefinition(
        address=31058,
        count=1,
        register_type=RegisterType.READ_ONLY,
        data_type=DataType.S16,
        gain=10,
        unit=UnitOfElectricPotential.VOLT,
        description="PV13 Voltage",
    ),
    "inverter_pv13_current": ModbusRegisterDefinition(
        address=31059,
        count=1,
        register_type=RegisterType.READ_ONLY,
        data_type=DataType.S16,
        gain=100,
        unit=UnitOfElectricCurrent.AMPERE,
        description="PV13 Current",
    ),
    "inverter_pv14_voltage": ModbusRegisterDefinition(
        address=31060,
        count=1,
        register_type=RegisterType.READ_ONLY,
        data_type=DataType.S16,
        gain=10,
        unit=UnitOfElectricPotential.VOLT,
        description="PV14 Voltage",
    ),
    "inverter_pv14_current": ModbusRegisterDefinition(
        address=31061,
        count=1,
        register_type=RegisterType.READ_ONLY,
        data_type=DataType.S16,
        gain=100,
        unit=UnitOfElectricCurrent.AMPERE,
        description="PV14 Current",
    ),
    "inverter_pv15_voltage": ModbusRegisterDefinition(
        address=31062,
        count=1,
        register_type=RegisterType.READ_ONLY,
        data_type=DataType.S16,
        gain=10,
        unit=UnitOfElectricPotential.VOLT,
        description="PV15 Voltage",
    ),
    "inverter_pv15_current": ModbusRegisterDefinition(
        address=31063,
        count=1,
        register_type=RegisterType.READ_ONLY,
        data_type=DataType.S16,
        gain=100,
        unit=UnitOfElectricCurrent.AMPERE,
        description="PV15 Current",
    ),
    "inverter_pv16_voltage": ModbusRegisterDefinition(
        address=31064,
        count=1,
        register_type=RegisterType.READ_ONLY,
        data_type=DataType.S16,
        gain=10,
        unit=UnitOfElectricPotential.VOLT,
        description="PV16 Voltage",
    ),
    "inverter_pv16_current": ModbusRegisterDefinition(
        address=31065,
        count=1,
        register_type=RegisterType.READ_ONLY,
        data_type=DataType.S16,
        gain=100,
        unit=UnitOfElectricCurrent.AMPERE,
        description="PV16 Current",
    ),
}

INVERTER_PARAMETER_REGISTERS = {
    "inverter_start_stop": ModbusRegisterDefinition(
        address=40500,
        count=1,
        register_type=RegisterType.WRITE_ONLY,
        data_type=DataType.U16,
        gain=1,
        description="Start/Stop inverter (0: Stop 1: Start)",
        applicable_to=["hybrid_inverter", "pv_inverter"],
    ),
    "inverter_grid_code": ModbusRegisterDefinition(
        address=40501,
        count=1,
        register_type=RegisterType.HOLDING,
        data_type=DataType.U16,
        gain=1,
        description="Grid code setting",
        applicable_to=["hybrid_inverter", "pv_inverter"],
    ),
    "inverter_remote_ems_dispatch_enable": ModbusRegisterDefinition(
        address=41500,
        count=1,
        register_type=RegisterType.HOLDING,
        data_type=DataType.U16,
        gain=1,
        description="Remote EMS dispatch enable (0: disabled 1: enabled)",
        applicable_to=["hybrid_inverter"],
    ),
    "inverter_active_power_fixed_adjustment": ModbusRegisterDefinition(
        address=41501,
        count=2,
        register_type=RegisterType.HOLDING,
        data_type=DataType.S32,
        gain=1000,
        unit=UnitOfPower.KILO_WATT,
        description="Active power fixed value adjustment",
        applicable_to=["hybrid_inverter"],
    ),
    "inverter_reactive_power_fixed_adjustment": ModbusRegisterDefinition(
        address=41503,
        count=2,
        register_type=RegisterType.HOLDING,
        data_type=DataType.S32,
        gain=1000,
        unit="kVar",
        description="Reactive power fixed value adjustment",
        applicable_to=["hybrid_inverter"],
    ),
    "inverter_active_power_percentage_adjustment": ModbusRegisterDefinition(
        address=41505,
        count=1,
        register_type=RegisterType.HOLDING,
        data_type=DataType.S16,
        gain=100,
        unit=PERCENTAGE,
        description="Active power percentage adjustment",
        applicable_to=["hybrid_inverter"],
    ),
    "inverter_reactive_power_qs_adjustment": ModbusRegisterDefinition(
        address=41506,
        count=1,
        register_type=RegisterType.HOLDING,
        data_type=DataType.S16,
        gain=100,
        unit=PERCENTAGE,
        description="Reactive power Q/S adjustment",
        applicable_to=["hybrid_inverter"],
    ),
    "inverter_power_factor_adjustment": ModbusRegisterDefinition(
        address=41507,
        count=1,
        register_type=RegisterType.HOLDING,
        data_type=DataType.S16,
        gain=1000,
        description="Power factor adjustment",
        applicable_to=["hybrid_inverter"],
    ),
}

AC_CHARGER_RUNNING_INFO_REGISTERS = {
    "ac_charger_system_state": ModbusRegisterDefinition(
        address=32000,
        count=1,
        register_type=RegisterType.READ_ONLY,
        data_type=DataType.U16,
        gain=1,
        description="System states according to IEC61851-1 definition",
    ),
    "ac_charger_total_energy_consumed": ModbusRegisterDefinition(
        address=32001,
        count=2,
        register_type=RegisterType.READ_ONLY,
        data_type=DataType.U32,
        gain=100,
        unit=UnitOfEnergy.KILO_WATT_HOUR,
        description="Total energy consumed",
    ),
    "ac_charger_charging_power": ModbusRegisterDefinition(
        address=32003,
        count=2,
        register_type=RegisterType.READ_ONLY,
        data_type=DataType.S32,
        gain=1000,
        unit=UnitOfPower.KILO_WATT,
        description="Charging power",
    ),
    "ac_charger_rated_power": ModbusRegisterDefinition(
        address=32005,
        count=2,
        register_type=RegisterType.READ_ONLY,
        data_type=DataType.U32,
        gain=1000,
        unit=UnitOfPower.KILO_WATT,
        description="Rated power",
    ),
    "ac_charger_rated_current": ModbusRegisterDefinition(
        address=32007,
        count=2,
        register_type=RegisterType.READ_ONLY,
        data_type=DataType.S32,
        gain=100,
        unit=UnitOfElectricCurrent.AMPERE,
        description="Rated current",
    ),
    "ac_charger_rated_voltage": ModbusRegisterDefinition(
        address=32009,
        count=1,
        register_type=RegisterType.READ_ONLY,
        data_type=DataType.U16,
        gain=10,
        unit=UnitOfElectricPotential.VOLT,
        description="Rated voltage",
    ),
    "ac_charger_input_breaker_rated_current": ModbusRegisterDefinition(
        address=32010,
        count=2,
        register_type=RegisterType.READ_ONLY,
        data_type=DataType.S32,
        gain=100,
        unit=UnitOfElectricCurrent.AMPERE,
        description="AC-Charger input breaker rated current",
    ),
    "ac_charger_alarm1": ModbusRegisterDefinition(
        address=32012,
        count=1,
        register_type=RegisterType.READ_ONLY,
        data_type=DataType.U16,
        gain=1,
        description="Alarm1",
    ),
    "ac_charger_alarm2": ModbusRegisterDefinition(
        address=32013,
        count=1,
        register_type=RegisterType.READ_ONLY,
        data_type=DataType.U16,
        gain=1,
        description="Alarm2",
    ),
    "ac_charger_alarm3": ModbusRegisterDefinition(
        address=32014,
        count=1,
        register_type=RegisterType.READ_ONLY,
        data_type=DataType.U16,
        gain=1,
        description="Alarm3",
    ),
}

AC_CHARGER_PARAMETER_REGISTERS = {
    "ac_charger_start_stop": ModbusRegisterDefinition(
        address=42000,
        count=1,
        register_type=RegisterType.WRITE_ONLY,
        data_type=DataType.U16,
        gain=1,
        description="Start/Stop AC Charger (0: Start 1: Stop)",
    ),
    "ac_charger_output_current": ModbusRegisterDefinition(
        address=42001,
        count=2,
        register_type=RegisterType.HOLDING,
        data_type=DataType.U32,
        gain=100,
        unit=UnitOfElectricCurrent.AMPERE,
        description="Charger output current ([6, X] X is the smaller value between the rated current and the AC-Charger input breaker rated current.)",
    ),
}

# DC Charger register definitions
DC_CHARGER_RUNNING_INFO_REGISTERS = {
    "dc_charger_vehicle_battery_voltage": ModbusRegisterDefinition(
        address=31500,
        count=1,
        register_type=RegisterType.READ_ONLY,
        data_type=DataType.U16,
        gain=10,
        unit=UnitOfElectricPotential.VOLT,
        description="DC Charger Vehicle Battery Voltage",
        applicable_to=["hybrid_inverter"],
    ),
    "dc_charger_charging_current": ModbusRegisterDefinition(
        address=31501,
        count=1,
        register_type=RegisterType.READ_ONLY,
        data_type=DataType.U16,
        gain=10,
        unit=UnitOfElectricCurrent.AMPERE,
        description="DC Charger Charging Current",
        applicable_to=["hybrid_inverter"],
    ),
    "dc_charger_output_power": ModbusRegisterDefinition(
        address=31502,
        count=2,
        register_type=RegisterType.READ_ONLY,
        data_type=DataType.S32,
        gain=1000,
        unit=UnitOfPower.KILO_WATT,
        description="DC Charger Output Power",
        applicable_to=["hybrid_inverter"],
    ),
    "dc_charger_vehicle_soc": ModbusRegisterDefinition(
        address=31504,
        count=1,
        register_type=RegisterType.READ_ONLY,
        data_type=DataType.U16,
        gain=10,
        unit=PERCENTAGE,
        description="DC Charger Vehicle SOC",
        applicable_to=["hybrid_inverter"],
    ),
    "dc_charger_current_charging_capacity": ModbusRegisterDefinition(
        address=31505,
        count=2,
        register_type=RegisterType.READ_ONLY,
        data_type=DataType.U32,
        gain=100,
        unit=UnitOfEnergy.KILO_WATT_HOUR,
        description="DC Charger Current Charging Capacity (Single Time)",
        applicable_to=["hybrid_inverter"],
    ),
    "dc_charger_current_charging_duration": ModbusRegisterDefinition(
        address=31507,
        count=2,
        register_type=RegisterType.READ_ONLY,
        data_type=DataType.U32,
        gain=1,
        unit="s",
        description="DC Charger Current Charging Duration (Single Time)",
        applicable_to=["hybrid_inverter"],
    ),
}

DC_CHARGER_PARAMETER_REGISTERS = {
    "dc_charger_start_stop": ModbusRegisterDefinition(
        address=41000,
        count=1,
        register_type=RegisterType.WRITE_ONLY,
        data_type=DataType.U16,
        gain=1,
        description="DC Charger Start/Stop (0: Start 1: Stop)",
        applicable_to=["hybrid_inverter"],
    ),
}<|MERGE_RESOLUTION|>--- conflicted
+++ resolved
@@ -70,7 +70,6 @@
 CONF_READ_ONLY = "read_only"
 CONF_SLAVE_ID = "slave_id"
 
-<<<<<<< HEAD
 # Default values
 DEFAULT_PORT = 502
 DEFAULT_PLANT_SLAVE_ID = 247  # Plant address
@@ -81,8 +80,6 @@
 DEFAULT_DC_CHARGER_COUNT = 0
 DEFAULT_READ_ONLY = True  # Default to read-only mode
 
-=======
->>>>>>> 153bce20
 # Platforms
 PLATFORMS = ["sensor", "switch", "select", "number"]
 
