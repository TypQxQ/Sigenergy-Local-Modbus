"""Sensor platform for Sigenergy ESS integration."""
from __future__ import annotations
import logging
import re
from dataclasses import dataclass
from datetime import datetime, timezone
from typing import Any, Dict, Optional
from typing import Any, Dict, Optional

from homeassistant.components.sensor import (
    SensorDeviceClass,
    SensorEntity,
    SensorEntityDescription,
    SensorStateClass,
)
from homeassistant.config_entries import ConfigEntry
from homeassistant.const import (
    CONF_NAME,
    UnitOfEnergy,
    STATE_UNKNOWN,
)
from homeassistant.core import HomeAssistant
from homeassistant.helpers.entity import DeviceInfo
from homeassistant.helpers.entity_platform import AddEntitiesCallback
from homeassistant.helpers.entity_registry import async_get as async_get_entity_registry
from homeassistant.helpers.update_coordinator import CoordinatorEntity

from .const import (
    DEVICE_TYPE_AC_CHARGER,
    DEVICE_TYPE_DC_CHARGER,
    DEVICE_TYPE_INVERTER,
    DEVICE_TYPE_PLANT,
    DOMAIN,
    RunningState,
)
from .coordinator import SigenergyDataUpdateCoordinator
from .calculated_sensor import SigenergyCalculations as SC, SigenergyCalculatedSensors as SCS, SigenergyIntegrationSensor
from .static_sensor import StaticSensors as SS

_LOGGER = logging.getLogger(__name__)


async def async_setup_entry(
    hass: HomeAssistant,
    config_entry: ConfigEntry,
    async_add_entities: AddEntitiesCallback,
) -> None:
    """Set up the Sigenergy sensor platform."""
    coordinator = hass.data[DOMAIN][config_entry.entry_id]["coordinator"]
    entities = []
    
    # Get the Home Assistant entity registry
    ha_entity_registry = async_get_entity_registry(hass)
    
    # Helper function to get source entity ID
    def get_source_entity_id(device_type, device_id, source_key):
        """Get the source entity ID for an integration sensor."""
        # Try to find entities by unique ID pattern
        try:
            # Determine the unique ID pattern to look for
            config_entry_id = coordinator.hub.config_entry.entry_id
            _LOGGER.debug("Looking for entity with config entry ID: %s, source key: %s, device type: %s, device ID: %s",
                            config_entry_id, source_key, device_type, device_id)
            
            unique_id_pattern = f"{config_entry_id}_{device_type}{f'_{device_id}' if device_id > 1 else ''}_{source_key}"

            _LOGGER.debug("Looking for entity with unique ID pattern: %s", unique_id_pattern)
            entity_id = ha_entity_registry.async_get_entity_id("sensor", DOMAIN, unique_id_pattern)
            _LOGGER.debug("Found entity ID: %s", entity_id)

            return entity_id
        except Exception as ex:
            _LOGGER.warning("Error looking for entity with config entry ID: %s", ex)
        

    _LOGGER.debug("Setting up sensors for %s", config_entry.data[CONF_NAME])
    _LOGGER.debug("Inverters: %s", coordinator.hub.inverter_slave_ids)
    _LOGGER.debug("config_entry: %s", config_entry)
    _LOGGER.debug("coordinator: %s", coordinator)
    _LOGGER.debug("config_entry.data: %s", config_entry.data)
    _LOGGER.debug("coordinator.hub: %s", coordinator.hub)
    _LOGGER.debug("coordinator.hub.config_entry: %s", coordinator.hub.config_entry)
    _LOGGER.debug("coordinator.hub.config_entry.data: %s", coordinator.hub.config_entry.data)
    _LOGGER.debug("coordinator.hub.config_entry.entry_id: %s", coordinator.hub.config_entry.entry_id)

    # Set plant name
    plant_name : str = config_entry.data[CONF_NAME]

    _LOGGER.debug("Setting up sensors for %s", plant_name)

    # Add plant sensors
    _LOGGER.debug("[CS][Setup] Adding plant sensors from SS.PLANT_SENSORS + SCS.PLANT_SENSORS")
    for description in SS.PLANT_SENSORS + SCS.PLANT_SENSORS:
        sensor_name = f"{plant_name} {description.name}"
        entity_id = f"sensor.{sensor_name.lower().replace(' ', '_')}"
        _LOGGER.debug("[CS][Setup] Creating plant sensor with name: %s, entity_id: %s, key: %s, value_fn: %s",
                     sensor_name, entity_id, description.key, getattr(description, 'value_fn', None))
        
        entities.append(
            SigenergySensor(
                coordinator=coordinator,
                description=description,
                name=sensor_name,
                device_type=DEVICE_TYPE_PLANT,
                device_id=None,
                device_name=plant_name,
            )
        )
    
    # Add plant integration sensors
    for description in SCS.PLANT_INTEGRATION_SENSORS:
        # Look up the source entity ID based on the source key
        source_entity_id = get_source_entity_id(
            DEVICE_TYPE_PLANT,
            0,  # Plant has default device ID of 0 as it's a single device
            description.source_key
        )
        
        if source_entity_id:
            _LOGGER.debug("Creating plant integration sensor with source entity ID: %s", source_entity_id)
            entities.append(
                SigenergyIntegrationSensor(
                    coordinator=coordinator,
                    description=description,
                    name=f"{plant_name} {description.name}",
                    device_type=DEVICE_TYPE_PLANT,
                    device_id=None,
                    device_name=plant_name,
                    source_entity_id=source_entity_id,
                    round_digits=description.round_digits,
                    max_sub_interval=description.max_sub_interval,
                )
            )
        else:
            # Log more detailed information about the missing source entity
            _LOGGER.warning(
                "Skipping integration sensor %s because source entity with key %s not found",
                f"{plant_name} {description.name}",
                description.source_key
            )
            
            # Log all available entities with 'sigen' and 'plant' in the name to help with debugging
            _LOGGER.debug("Available Sigen plant entities:")
            for state in hass.states.async_all():
                if 'sigen' in state.entity_id.lower() and 'plant' in state.entity_id.lower():
                    _LOGGER.debug("  - %s: %s (unique_id: %s)",
                                 state.entity_id,
                                 state.state,
                                 ha_entity_registry.async_get(state.entity_id).unique_id if ha_entity_registry.async_get(state.entity_id) else "unknown")

    # Add inverter sensors
    inverter_no = 1
    for inverter_id in coordinator.hub.inverter_slave_ids:
        inverter_name = f"Sigen { f'{plant_name.split()[1] } ' if plant_name.split()[1].isdigit() else ''}Inverter{'' if inverter_no == 1 else f' {inverter_no}'}"
        _LOGGER.debug("Adding inverter_id %s for plant %s with inverter_no %s as %s", inverter_id, plant_name, inverter_no, inverter_name)
        _LOGGER.debug("Plant name: %s divided by space first part: %s, second part: %s, last part: %s", plant_name, plant_name.split()[0], plant_name.split()[1], plant_name.split()[-1])
        
        # Add inverter sensors
        for description in SS.INVERTER_SENSORS + SCS.INVERTER_SENSORS:
<<<<<<< HEAD
            sensor_name = f"{inverter_name} {description.name}"
            entity_id = f"sensor.{sensor_name.lower().replace(' ', '_')}"
=======
            # For calculated sensors, we need to add device_id to extra_params
            if isinstance(description, SC.SigenergySensorEntityDescription):
                sensor_desc = SC.SigenergySensorEntityDescription.from_entity_description(
                    description,
                    extra_params={"device_id": inverter_id},
                )
            else:
                sensor_desc = description
>>>>>>> 153bce20
            
            entities.append(
                SigenergySensor(
                    coordinator=coordinator,
<<<<<<< HEAD
                    description=description,
                    name=sensor_name,
=======
                    description=sensor_desc,
                    name=f"{inverter_name} {description.name}",
>>>>>>> 153bce20
                    device_type=DEVICE_TYPE_INVERTER,
                    device_id=inverter_id,
                    device_name=inverter_name,
                )
            )
            
        # Add inverter integration sensors
        for description in SCS.INVERTER_INTEGRATION_SENSORS:
            # Look up the source entity ID based on the source key
            source_entity_id = get_source_entity_id(
                DEVICE_TYPE_INVERTER,
                inverter_id,
                description.source_key
            )
            
            if source_entity_id:
                _LOGGER.debug("Creating inverter integration sensor with source entity ID: %s", source_entity_id)
                entities.append(
                    SigenergyIntegrationSensor(
                        coordinator=coordinator,
                        description=description,
                        name=f"{inverter_name} {description.name}",
                        device_type=DEVICE_TYPE_INVERTER,
                        device_id=inverter_id,
                        device_name=inverter_name,
                        source_entity_id=source_entity_id,
                        round_digits=description.round_digits,
                        max_sub_interval=description.max_sub_interval,
                    )
                )
            else:
                # Log more detailed information about the missing source entity
                _LOGGER.warning(
                    "Skipping integration sensor %s because source entity with key %s not found",
                    f"{inverter_name} {description.name}",
                    description.source_key
                )
                
                # Log all available entities with 'sigen' and 'inverter' in the name to help with debugging
                _LOGGER.debug("Available Sigen inverter entities for inverter %s:", inverter_id)
                for state in hass.states.async_all():
                    if ('sigen' in state.entity_id.lower() and
                        'inverter' in state.entity_id.lower() and
                        'pv' in state.entity_id.lower() and
                        'power' in state.entity_id.lower()):
                        entity_entry = ha_entity_registry.async_get(state.entity_id)
                        unique_id = entity_entry.unique_id if entity_entry else "unknown"
                        _LOGGER.debug("  - %s: %s (unique_id: %s)",
                                     state.entity_id,
                                     state.state,
                                     unique_id)
            
        # Add PV string sensors if we have PV string data
        if coordinator.data and "inverters" in coordinator.data and inverter_id in coordinator.data["inverters"]:
            inverter_data = coordinator.data["inverters"][inverter_id]
            pv_string_count = inverter_data.get("inverter_pv_string_count", 0)
            
            if pv_string_count and isinstance(pv_string_count, (int, float)) and pv_string_count > 0:
                _LOGGER.debug("Adding %d PV string devices for inverter %s with name %s", pv_string_count, inverter_id, inverter_name)
                
                # Create sensors for each PV string
                for pv_idx in range(1, int(pv_string_count) + 1):
                    try:
                        pv_string_name = f"{inverter_name} PV {pv_idx}"
                        pv_string_id = f"{coordinator.hub.config_entry.entry_id}_{str(inverter_name).lower().replace(' ', '_')}_pv{pv_idx}"
                        _LOGGER.debug("Adding PV string %d with name %s and ID %s", pv_idx, pv_string_name, pv_string_id)
                        
                        # Create device info
                        pv_device_info = DeviceInfo(
                            identifiers={(DOMAIN, pv_string_id)},
                            name=pv_string_name,
                            manufacturer="Sigenergy",
                            model="PV String",
                            via_device=(DOMAIN, f"{coordinator.hub.config_entry.entry_id}_{str(inverter_name).lower().replace(' ', '_')}"),
                        )
                        
                        # Add sensors for this PV string
                        for description in SS.PV_STRING_SENSORS + SCS.PV_STRING_SENSORS:
                            _LOGGER.debug("Adding sensor %s for PV string %d", description.name, pv_string_name)
                            # Create a copy of the description to add extra parameters
                            if isinstance(description, SC.SigenergySensorEntityDescription):
                                sensor_desc = SC.SigenergySensorEntityDescription.from_entity_description(
                                    description,
                                    extra_params={"pv_idx": pv_idx, "device_id": inverter_id},
                                )
                            else:
                                sensor_desc = description
                            
                            sensor_name = f"{pv_string_name} {description.name}"
                            entity_id = f"sensor.{sensor_name.lower().replace(' ', '_')}"
                            
                            entities.append(
                                PVStringSensor(
                                    coordinator=coordinator,
                                    description=sensor_desc,
                                    name=sensor_name,
                                    device_type=DEVICE_TYPE_INVERTER,  # Use inverter as device type for data access
                                    device_id=inverter_id,
                                    device_name=inverter_name,
                                    device_info=pv_device_info,
                                    pv_string_idx=pv_idx,
                                )
                            )
                            _LOGGER.debug("Added sensor id %s for PV string id %s", sensor_desc.key, pv_string_id)
                    except Exception as ex:
                        _LOGGER.error("Error creating device for PV string %d: %s", pv_idx, ex)
        
        # Increment inverter counter
        inverter_no += 1

    # Add AC charger sensors
    ac_charger_no = 0
    for ac_charger_id in coordinator.hub.ac_charger_slave_ids:
        ac_charger_name=f"Sigen { f'{plant_name.split()[1] } ' if plant_name.split()[1].isdigit() else ''}AC Charger{'' if ac_charger_no == 0 else f' {ac_charger_no}'}"
        _LOGGER.debug("Adding AC charger %s with ac_charger_no %s as %s", ac_charger_id, ac_charger_no, ac_charger_name)
        for description in SS.AC_CHARGER_SENSORS + SCS.AC_CHARGER_SENSORS:
            sensor_name = f"{ac_charger_name} {description.name}"
            entity_id = f"sensor.{sensor_name.lower().replace(' ', '_')}"
            
            entities.append(
                SigenergySensor(
                    coordinator=coordinator,
                    description=description,
                    name=sensor_name,
                    device_type=DEVICE_TYPE_AC_CHARGER,
                    device_id=ac_charger_id,
                    device_name=ac_charger_name,
                )
            )
        ac_charger_no += 1

    # Add DC charger sensors
    dc_charger_no = 0
    for dc_charger_id in coordinator.hub.dc_charger_slave_ids:
        dc_charger_name=f"Sigen { f'{plant_name.split()[1] } ' if plant_name.split()[1].isdigit() else ''}DC Charger{'' if dc_charger_no == 0 else f' {dc_charger_no}'}"
        _LOGGER.debug("Adding DC charger %s with dc_charger_no %s as %s", dc_charger_id, dc_charger_no, dc_charger_name)
        for description in SS.DC_CHARGER_SENSORS + SCS.DC_CHARGER_SENSORS:
            sensor_name = f"{dc_charger_name} {description.name}"
            entity_id = f"sensor.{sensor_name.lower().replace(' ', '_')}"
            
            entities.append(
                SigenergySensor(
                    coordinator=coordinator,
                    description=description,
                    name=sensor_name,
                    device_type=DEVICE_TYPE_DC_CHARGER,
                    device_id=dc_charger_id,
                    device_name=dc_charger_name,
                )
            )
        dc_charger_no += 1

    async_add_entities(entities)

class SigenergySensor(CoordinatorEntity, SensorEntity):
    """Representation of a Sigenergy sensor."""

    entity_description: SC.SigenergySensorEntityDescription

    def __init__(
        self,
        coordinator: SigenergyDataUpdateCoordinator,
        description: SensorEntityDescription,
        name: str,
        device_type: str,
        device_id: Optional[int],
        device_name: Optional[str] = "",
        device_info: Optional[DeviceInfo] = None,
        pv_string_idx: Optional[int] = None,
    ) -> None:
        """Initialize the sensor."""
        try:

            super().__init__(coordinator)
            self.entity_description = description
            self._attr_name = name
            self._device_type = device_type
            self._device_id = device_id
            self._pv_string_idx = pv_string_idx
            self._device_info_override = device_info

            # Get the device number if any as a string for use in names
            device_number_str = ""
            if device_name:
                parts = device_name.split()
                if parts and parts[-1].isdigit():
                    device_number_str = f" {parts[-1]}".strip()
            _LOGGER.debug("Device number string for %s: %s", device_name, device_number_str)

            # Set unique ID
            if device_type == DEVICE_TYPE_PLANT:
                self._attr_unique_id = f"{coordinator.hub.config_entry.entry_id}_{device_type}_{description.key}"
                _LOGGER.debug("Unique ID for plant sensor %s", self._attr_unique_id)
            elif device_type == DEVICE_TYPE_INVERTER and pv_string_idx is not None:
                self._attr_unique_id = f"{coordinator.hub.config_entry.entry_id}_{device_type}_{device_number_str}_pv{pv_string_idx}_{description.key}"
                _LOGGER.debug("Unique ID for PV string sensor %s", self._attr_unique_id)
            else:
                self._attr_unique_id = f"{coordinator.hub.config_entry.entry_id}_{device_type}{f'_{device_number_str}' if device_number_str.isdigit() else ''}_{description.key}"
                _LOGGER.debug("Unique ID for %s sensor %s", device_type, self._attr_unique_id)

            # Set device info (use provided device_info if available)
            if self._device_info_override:
                self._attr_device_info = self._device_info_override
                return
                
            # Otherwise, use default device info logic
            if device_type == DEVICE_TYPE_PLANT:
                self._attr_device_info = DeviceInfo(
                    identifiers={(DOMAIN, f"{coordinator.hub.config_entry.entry_id}_plant")},
                    name=device_name,
                    manufacturer="Sigenergy",
                    model="Energy Storage System",
                )
            elif device_type == DEVICE_TYPE_INVERTER:
                # Get model and serial number if available
                model = None
                serial_number = None
                sw_version = None
                if coordinator.data and "inverters" in coordinator.data:
                    inverter_data = coordinator.data["inverters"].get(device_id, {})
                    model = inverter_data.get("inverter_model_type")
                    serial_number = inverter_data.get("inverter_serial_number")
                    sw_version = inverter_data.get("inverter_machine_firmware_version")

                self._attr_device_info = DeviceInfo(
                    identifiers={(DOMAIN, f"{coordinator.hub.config_entry.entry_id}_{str(device_name).lower().replace(' ', '_')}")},
                    name=device_name,
                    manufacturer="Sigenergy",
                    model=model,
                    serial_number=serial_number,
                    sw_version=sw_version,
                    via_device=(DOMAIN, f"{coordinator.hub.config_entry.entry_id}_plant"),
                )
            elif device_type == DEVICE_TYPE_AC_CHARGER:
                self._attr_device_info = DeviceInfo(
                    identifiers={(DOMAIN, f"{coordinator.hub.config_entry.entry_id}_{str(device_name).lower().replace(' ', '_')}")},
                    name=device_name,
                    manufacturer="Sigenergy",
                    model="AC Charger",
                    via_device=(DOMAIN, f"{coordinator.hub.config_entry.entry_id}_plant"),
                )
            elif device_type == DEVICE_TYPE_DC_CHARGER:
                self._attr_device_info = DeviceInfo(
                    identifiers={(DOMAIN, f"{coordinator.hub.config_entry.entry_id}_{str(device_name).lower().replace(' ', '_')}")},
                    name=device_name,
                    manufacturer="Sigenergy",
                    model="DC Charger",
                    via_device=(DOMAIN, f"{coordinator.hub.config_entry.entry_id}_plant"),
                )
            else:
                _LOGGER.error("Unknown device type for sensor: %s", device_type)
        except Exception as ex:
            _LOGGER.error("Error initializing SigenergySensor: %s", ex)

    @property
    def native_value(self) -> Any:
        """Return the state of the sensor."""
<<<<<<< HEAD
        _LOGGER.debug("[CS][native_value] Getting value for %s (key: %s)", self.entity_id, self.entity_description.key)
        # Special handling for calculated power sensors
        _LOGGER.debug("[CS][native_value] Checking if %s needs special handling", self.entity_description.key)
        if self.entity_description.key in ["plant_grid_import_power", "plant_grid_export_power", "plant_consumed_power"]:
            if self.coordinator.data is None or "plant" not in self.coordinator.data:
                _LOGGER.debug("[CS][GridSensor] No coordinator data available for %s", self.entity_id)
                return None
                
            # Call the value_fn directly with the coordinator data
            if hasattr(self.entity_description, "value_fn") and self.entity_description.value_fn is not None:
                _LOGGER.debug("[CS][native_value] Found value_fn for %s: %s", self.entity_id, self.entity_description.value_fn)
                try:
                    _LOGGER.debug("[CS][native_value] Calling value_fn for %s", self.entity_id)
            # Always pass coordinator data to the value_fn
                    _LOGGER.debug("[CS][native_value] Calling value_fn %s for %s with coordinator data", self.entity_description.value_fn.__name__, self.entity_description.key)
                    transformed_value = self.entity_description.value_fn(
                        None, self.coordinator.data, None
                    )
                    _LOGGER.debug("[CS][GridSensor] Calculated value for %s: %s",
                                 self.entity_id, transformed_value)
                    return transformed_value
                except Exception as ex:
                    _LOGGER.error(
                        "Error applying value_fn for %s: %s",
                        self.entity_id,
                        ex,
                    )
                    return None
        
        # Standard handling for other sensors
        if self.entity_description.key == "plant_consumed_power":
            _LOGGER.debug("[CS][Plant Consumed] Native value called for plant_consumed_power sensor")
            _LOGGER.debug("[CS][Plant Consumed] Coordinator data available: %s", bool(self.coordinator.data))
            if self.coordinator.data and "plant" in self.coordinator.data:
                _LOGGER.debug("[CS][Plant Consumed] Available plant data keys: %s", list(self.coordinator.data["plant"].keys()))

=======
        _LOGGER.debug("%s native_value() called. Has coordinator data: %s",
                     self.entity_description.key,
                     self.coordinator.data is not None)
>>>>>>> 153bce20
        if self.coordinator.data is None:
            return STATE_UNKNOWN
            
        # Get base value for the sensor
        if self._device_type == DEVICE_TYPE_PLANT:
            # Use the key directly with plant_ prefix already included
            value = self.coordinator.data["plant"].get(self.entity_description.key)
        elif self._device_type == DEVICE_TYPE_INVERTER:
            # For inverter sensors, first check if it's a calculated sensor
            if (hasattr(self.entity_description, "value_fn")
                and self.entity_description.value_fn is not None
                and hasattr(self.entity_description, "extra_fn_data")
                and self.entity_description.extra_fn_data):
                _LOGGER.debug("Processing calculated inverter sensor %s for device %s",
                            self.entity_description.key, self._device_id)
                value = None  # Value will be calculated by value_fn
            else:
                # Use the key directly with inverter_ prefix already included
                value = self.coordinator.data["inverters"].get(self._device_id, {}).get(
                    self.entity_description.key
                )
        elif self._device_type == DEVICE_TYPE_AC_CHARGER:
            # Use the key directly with ac_charger_ prefix already included
            value = self.coordinator.data["ac_chargers"].get(self._device_id, {}).get(
                self.entity_description.key
            )
        elif self._device_type == DEVICE_TYPE_DC_CHARGER:
            # Use the key directly with dc_charger_ prefix already included
            value = self.coordinator.data["dc_chargers"].get(self._device_id, {}).get(
                self.entity_description.key
            )
        else:
            value = None

        if value is None or str(value).lower() == "unknown":
            # Always return None for numeric sensors (ones with measurements or units)
            if (self.entity_description.native_unit_of_measurement is not None
                or self.entity_description.state_class in [SensorStateClass.MEASUREMENT, SensorStateClass.TOTAL_INCREASING]):
                return None
            return STATE_UNKNOWN

        # Special handling for timestamp sensors
        if self.entity_description.device_class == SensorDeviceClass.TIMESTAMP:
            try:
                if not isinstance(value, (int, float)):
                    _LOGGER.warning("Invalid timestamp value type for %s: %s", self.entity_id, type(value))
                    return None
                    
                # Use epoch_to_datetime for timestamp conversion
                converted_timestamp = SC.epoch_to_datetime(value, self.coordinator.data)
                _LOGGER.debug("Timestamp conversion for %s: %s -> %s",
                            self.entity_id, value, converted_timestamp)
                return converted_timestamp
            except Exception as ex:
                _LOGGER.error("Error converting timestamp for %s: %s", self.entity_id, ex)
                return None

        # Apply value_fn if available
        if hasattr(self.entity_description, "value_fn") and self.entity_description.value_fn is not None:
            try:
                # Pass coordinator data if needed by the value_fn
                if hasattr(self.entity_description, "extra_fn_data") and self.entity_description.extra_fn_data:
<<<<<<< HEAD
                    # Pass extra parameters if available
                    extra_params = getattr(self.entity_description, "extra_params", None)
                    _LOGGER.debug("[CS][native_value] Calling value_fn %s for %s with coordinator data", self.entity_description.value_fn.__name__, self.entity_description.key)
=======
                    # Pass extra parameters if available, always include device_id for inverter sensors
                    extra_params = dict(getattr(self.entity_description, "extra_params", {}) or {})
                    if self._device_type == DEVICE_TYPE_INVERTER and "device_id" not in extra_params:
                        extra_params["device_id"] = self._device_id
                    _LOGGER.debug("Preparing to call value_fn for %s with:", self.entity_description.key)
                    _LOGGER.debug("- value: %s", value)
                    _LOGGER.debug("- extra_params: %s", extra_params)
                    _LOGGER.debug("- coordinator has inverters data: %s", "inverters" in self.coordinator.data)
                    _LOGGER.debug("- available inverter IDs: %s", list(self.coordinator.data.get("inverters", {}).keys()))
                    
>>>>>>> 153bce20
                    transformed_value = self.entity_description.value_fn(value, self.coordinator.data, extra_params)
                    _LOGGER.debug("value_fn returned: %s", transformed_value)
                else:
                    _LOGGER.debug("[CS][native_value] Calling value_fn %s for %s with coordinator data", self.entity_description.value_fn.__name__, self.entity_description.key)
                    transformed_value = self.entity_description.value_fn(value)
                    
                if transformed_value is not None:
                    return transformed_value
            except Exception as ex:
                _LOGGER.error(
                    "Error applying value_fn for %s (value: %s, type: %s): %s",
                    self.entity_id,
                    value,
                    type(value),
                    ex,
                )
                return None

        # Special handling for specific keys
        if self.entity_description.key == "plant_on_off_grid_status":
            return {
                0: "On Grid",
                1: "Off Grid (Auto)",
                2: "Off Grid (Manual)",
            }.get(value, STATE_UNKNOWN)
        if self.entity_description.key == "plant_running_state":
            return {
                RunningState.STANDBY: "Standby",
                RunningState.RUNNING: "Running",
                RunningState.FAULT: "Fault",
                RunningState.SHUTDOWN: "Shutdown",
            }.get(value, STATE_UNKNOWN)
        if self.entity_description.key == "inverter_running_state":
            _LOGGER.debug("inverter_running_state value: %s", value)
            return {
                RunningState.STANDBY: "Standby",
                RunningState.RUNNING: "Running",
                RunningState.FAULT: "Fault",
                RunningState.SHUTDOWN: "Shutdown",
            }.get(value, STATE_UNKNOWN)
        if self.entity_description.key == "ac_charger_system_state":
            return {
                0: "System Init",
                1: "A1/A2",
                2: "B1",
                3: "B2",
                4: "C1",
                5: "C2",
                6: "F",
                7: "E",
            }.get(value, STATE_UNKNOWN)
        if self.entity_description.key == "inverter_output_type":
            return {
                0: "L/N",
                1: "L1/L2/L3",
                2: "L1/L2/L3/N",
                3: "L1/L2/N",
            }.get(value, STATE_UNKNOWN)
        if self.entity_description.key == "plant_grid_sensor_status":
            return "Connected" if value == 1 else "Not Connected"

        return value

    @property
    def available(self) -> bool:
        """Return if entity is available."""
        if not self.coordinator.last_update_success:
            return False
            
        if self._device_type == DEVICE_TYPE_PLANT:
            return self.coordinator.data is not None and "plant" in self.coordinator.data
        elif self._device_type == DEVICE_TYPE_INVERTER:
            return (
                self.coordinator.data is not None
                and "inverters" in self.coordinator.data
                and self._device_id in self.coordinator.data["inverters"]
            )
        elif self._device_type == DEVICE_TYPE_AC_CHARGER:
            return (
                self.coordinator.data is not None
                and "ac_chargers" in self.coordinator.data
                and self._device_id in self.coordinator.data["ac_chargers"]
            )
        elif self._device_type == DEVICE_TYPE_DC_CHARGER:
            return (
                self.coordinator.data is not None
                and "dc_chargers" in self.coordinator.data
                and self._device_id in self.coordinator.data["dc_chargers"]
            )
            
        return False


class PVStringSensor(SigenergySensor):
    """Representation of a PV String sensor."""

    def __init__(
        self,
        coordinator: SigenergyDataUpdateCoordinator,
        description: SensorEntityDescription,
        name: str,
        device_type: str,
        device_id: Optional[int],
        device_name: Optional[str] = "",
        device_info: Optional[DeviceInfo] = None,
        pv_string_idx: Optional[int] = None,
    ) -> None:
        """Initialize the PV string sensor."""
        super().__init__(
            coordinator=coordinator,
            description=description,
            name=name,
            device_type=device_type,
            device_id=device_id,
            device_name=device_name,
            device_info=device_info,
            pv_string_idx=pv_string_idx,
        )

    @property
    def native_value(self) -> Any:
        """Return the state of the sensor."""
        if self.entity_description.key == "plant_consumed_power":
            _LOGGER.debug("[CS][Plant Consumed] Native value called for plant_consumed_power sensor")
            _LOGGER.debug("[CS][Plant Consumed] Coordinator data available: %s", bool(self.coordinator.data))
            if self.coordinator.data and "plant" in self.coordinator.data:
                _LOGGER.debug("[CS][Plant Consumed] Available plant data keys: %s", list(self.coordinator.data["plant"].keys()))

        if self.coordinator.data is None:
            return STATE_UNKNOWN
            
        try:
            # Get inverter data
            inverter_data = self.coordinator.data["inverters"].get(self._device_id, {})
            if not inverter_data:
                return STATE_UNKNOWN
                
            # Handle different sensor types
            # First check if we have a value_fn (for power and energy sensors)
            if hasattr(self.entity_description, "value_fn") and self.entity_description.value_fn is not None:
                _LOGGER.debug("[CS][native_value] Found value_fn for %s: %s", self.entity_id, self.entity_description.value_fn)
                return self.entity_description.value_fn(
                    None,
                    self.coordinator.data,
                    getattr(self.entity_description, "extra_params", {})
                )
            # Then handle other standard sensors
            elif self.entity_description.key == "voltage":
                value = inverter_data.get(f"inverter_pv{self._pv_string_idx}_voltage")
            elif self.entity_description.key == "current":
                value = inverter_data.get(f"inverter_pv{self._pv_string_idx}_current")
            else:
                _LOGGER.debug("Unknown PV string sensor key: %s, returning None", self.entity_description.key)
                return None
                
            if value is None:
                return None
            return value
        except Exception as ex:
            _LOGGER.error("Error getting value for PV string sensor %s: %s", self.entity_id, ex)
            return STATE_UNKNOWN
<|MERGE_RESOLUTION|>--- conflicted
+++ resolved
@@ -157,30 +157,14 @@
         
         # Add inverter sensors
         for description in SS.INVERTER_SENSORS + SCS.INVERTER_SENSORS:
-<<<<<<< HEAD
             sensor_name = f"{inverter_name} {description.name}"
             entity_id = f"sensor.{sensor_name.lower().replace(' ', '_')}"
-=======
-            # For calculated sensors, we need to add device_id to extra_params
-            if isinstance(description, SC.SigenergySensorEntityDescription):
-                sensor_desc = SC.SigenergySensorEntityDescription.from_entity_description(
-                    description,
-                    extra_params={"device_id": inverter_id},
-                )
-            else:
-                sensor_desc = description
->>>>>>> 153bce20
             
             entities.append(
                 SigenergySensor(
                     coordinator=coordinator,
-<<<<<<< HEAD
                     description=description,
                     name=sensor_name,
-=======
-                    description=sensor_desc,
-                    name=f"{inverter_name} {description.name}",
->>>>>>> 153bce20
                     device_type=DEVICE_TYPE_INVERTER,
                     device_id=inverter_id,
                     device_name=inverter_name,
@@ -438,7 +422,6 @@
     @property
     def native_value(self) -> Any:
         """Return the state of the sensor."""
-<<<<<<< HEAD
         _LOGGER.debug("[CS][native_value] Getting value for %s (key: %s)", self.entity_id, self.entity_description.key)
         # Special handling for calculated power sensors
         _LOGGER.debug("[CS][native_value] Checking if %s needs special handling", self.entity_description.key)
@@ -475,11 +458,6 @@
             if self.coordinator.data and "plant" in self.coordinator.data:
                 _LOGGER.debug("[CS][Plant Consumed] Available plant data keys: %s", list(self.coordinator.data["plant"].keys()))
 
-=======
-        _LOGGER.debug("%s native_value() called. Has coordinator data: %s",
-                     self.entity_description.key,
-                     self.coordinator.data is not None)
->>>>>>> 153bce20
         if self.coordinator.data is None:
             return STATE_UNKNOWN
             
@@ -542,22 +520,9 @@
             try:
                 # Pass coordinator data if needed by the value_fn
                 if hasattr(self.entity_description, "extra_fn_data") and self.entity_description.extra_fn_data:
-<<<<<<< HEAD
                     # Pass extra parameters if available
                     extra_params = getattr(self.entity_description, "extra_params", None)
                     _LOGGER.debug("[CS][native_value] Calling value_fn %s for %s with coordinator data", self.entity_description.value_fn.__name__, self.entity_description.key)
-=======
-                    # Pass extra parameters if available, always include device_id for inverter sensors
-                    extra_params = dict(getattr(self.entity_description, "extra_params", {}) or {})
-                    if self._device_type == DEVICE_TYPE_INVERTER and "device_id" not in extra_params:
-                        extra_params["device_id"] = self._device_id
-                    _LOGGER.debug("Preparing to call value_fn for %s with:", self.entity_description.key)
-                    _LOGGER.debug("- value: %s", value)
-                    _LOGGER.debug("- extra_params: %s", extra_params)
-                    _LOGGER.debug("- coordinator has inverters data: %s", "inverters" in self.coordinator.data)
-                    _LOGGER.debug("- available inverter IDs: %s", list(self.coordinator.data.get("inverters", {}).keys()))
-                    
->>>>>>> 153bce20
                     transformed_value = self.entity_description.value_fn(value, self.coordinator.data, extra_params)
                     _LOGGER.debug("value_fn returned: %s", transformed_value)
                 else:
