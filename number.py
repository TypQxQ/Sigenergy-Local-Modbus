"""Number platform for Sigenergy ESS integration."""

from __future__ import annotations

import logging
from dataclasses import dataclass
from typing import Any, Callable, Dict, Optional

from homeassistant.components.number import NumberEntity, NumberEntityDescription
from homeassistant.config_entries import ConfigEntry
from homeassistant.const import (
    CONF_NAME,
    EntityCategory,
    PERCENTAGE,
    UnitOfElectricCurrent,
    UnitOfPower,
)
from homeassistant.core import HomeAssistant
from homeassistant.helpers.entity_platform import AddEntitiesCallback

from .base import SigenergyEntity, setup_entities
from .const import (
    DEVICE_TYPE_AC_CHARGER,
    DEVICE_TYPE_DC_CHARGER,
    DEVICE_TYPE_INVERTER,
    DEVICE_TYPE_PLANT,
    DOMAIN,
)
from .modbus import SigenergyModbusError

_LOGGER = logging.getLogger(__name__)


@dataclass
class SigenergyNumberEntityDescription(NumberEntityDescription):
    """Class describing Sigenergy number entities."""

    value_fn: Callable[[Dict[str, Any], Optional[int]], float] = None
    set_value_fn: Callable[[Any, Optional[int], float], None] = None
    available_fn: Callable[[Dict[str, Any], Optional[int]], bool] = lambda data, _: True
    entity_registry_enabled_default: bool = True


PLANT_NUMBERS = [
    SigenergyNumberEntityDescription(
        key="plant_active_power_fixed_target",
        name="Active Power Fixed Adjustment",
        icon="mdi:flash",
        native_unit_of_measurement=UnitOfPower.KILO_WATT,
        native_min_value=-100,
        native_max_value=100,
        native_step=0.1,
        entity_category=EntityCategory.CONFIG,
        value_fn=lambda data, _: data["plant"].get("plant_active_power_fixed_target", 0),
        set_value_fn=lambda hub, _, value: hub.async_write_plant_parameter("plant_active_power_fixed_target", value),
    ),
    SigenergyNumberEntityDescription(
        key="plant_reactive_power_fixed_target",
        name="Reactive Power Fixed Adjustment",
        icon="mdi:flash",
        native_unit_of_measurement="kVar",
        native_min_value=-100,
        native_max_value=100,
        native_step=0.1,
        entity_category=EntityCategory.CONFIG,
        value_fn=lambda data, _: data["plant"].get("plant_reactive_power_fixed_target", 0),
        set_value_fn=lambda hub, _, value: hub.async_write_plant_parameter("plant_reactive_power_fixed_target", value),
    ),
    SigenergyNumberEntityDescription(
        key="plant_active_power_percentage_target",
        name="Active Power Percentage Adjustment",
        icon="mdi:percent",
        native_unit_of_measurement=PERCENTAGE,
        native_min_value=-100,
        native_max_value=100,
        native_step=1,
        entity_category=EntityCategory.CONFIG,
        value_fn=lambda data, _: data["plant"].get("plant_active_power_percentage_target", 0),
        set_value_fn=lambda hub, _, value: hub.async_write_plant_parameter("plant_active_power_percentage_target", value),
    ),
    SigenergyNumberEntityDescription(
        key="plant_qs_ratio_target",
        name="Q/S Adjustment",
        icon="mdi:percent",
        native_unit_of_measurement=PERCENTAGE,
        native_min_value=-60,
        native_max_value=60,
        native_step=1,
        entity_category=EntityCategory.CONFIG,
        value_fn=lambda data, _: data["plant"].get("plant_qs_ratio_target", 0),
        set_value_fn=lambda hub, _, value: hub.async_write_plant_parameter("plant_qs_ratio_target", value),
    ),
    SigenergyNumberEntityDescription(
        key="plant_power_factor_target",
        name="Power Factor Adjustment",
        icon="mdi:sine-wave",
        native_min_value=-1,
        native_max_value=1,
        native_step=0.01,
        entity_category=EntityCategory.CONFIG,
        value_fn=lambda data, _: data["plant"].get("plant_power_factor_target", 0) / 1000,
        set_value_fn=lambda hub, _, value: hub.async_write_plant_parameter("plant_power_factor_target", value),
    ),
    SigenergyNumberEntityDescription(
        key="plant_ess_max_charging_limit",
        name="ESS Max Charging Limit",
        icon="mdi:battery-charging",
        native_unit_of_measurement=UnitOfPower.KILO_WATT,
        native_min_value=0,
        native_max_value=100,  # This will be adjusted dynamically based on rated power
        native_step=0.1,
        entity_category=EntityCategory.CONFIG,
        value_fn=lambda data, _: data["plant"].get("plant_ess_max_charging_limit", 0),
        set_value_fn=lambda hub, _, value: hub.async_write_plant_parameter("plant_ess_max_charging_limit", value),
    ),
    SigenergyNumberEntityDescription(
        key="plant_ess_max_discharging_limit",
        name="ESS Max Discharging Limit",
        icon="mdi:battery-charging-outline",
        native_unit_of_measurement=UnitOfPower.KILO_WATT,
        native_min_value=0,
        native_max_value=100,  # This will be adjusted dynamically based on rated power
        native_step=0.1,
        entity_category=EntityCategory.CONFIG,
        value_fn=lambda data, _: data["plant"].get("plant_ess_max_discharging_limit", 0),
        set_value_fn=lambda hub, _, value: hub.async_write_plant_parameter("plant_ess_max_discharging_limit", value),
    ),
    SigenergyNumberEntityDescription(
        key="plant_pv_max_power_limit",
        name="PV Max Power Limit",
        icon="mdi:solar-power",
        native_unit_of_measurement=UnitOfPower.KILO_WATT,
        native_min_value=0,
        native_max_value=100,  # This will be adjusted dynamically based on rated power
        native_step=0.1,
        entity_category=EntityCategory.CONFIG,
        value_fn=lambda data, _: data["plant"].get("plant_pv_max_power_limit", 0),
        set_value_fn=lambda hub, _, value: hub.async_write_plant_parameter("plant_pv_max_power_limit", value),
    ),
    SigenergyNumberEntityDescription(
        key="plant_grid_point_maximum_export_limitation",
        name="Grid Export Limitation",
        icon="mdi:transmission-tower-export",
        native_unit_of_measurement=UnitOfPower.KILO_WATT,
        native_min_value=0,
        native_max_value=100,  # This will be adjusted dynamically based on rated power
        native_step=0.1,
        entity_category=EntityCategory.CONFIG,
        value_fn=lambda data, _: data["plant"].get("plant_grid_point_maximum_export_limitation", 0),
        set_value_fn=lambda hub, _, value: hub.async_write_plant_parameter("plant_grid_point_maximum_export_limitation", value),
    ),
    SigenergyNumberEntityDescription(
        key="plant_grid_maximum_import_limitation",
        name="Grid Import Limitation",
        icon="mdi:transmission-tower-import",
        native_unit_of_measurement=UnitOfPower.KILO_WATT,
        native_min_value=0,
        native_max_value=100,  # This will be adjusted dynamically based on rated power
        native_step=0.1,
        entity_category=EntityCategory.CONFIG,
        value_fn=lambda data, _: data["plant"].get("plant_grid_maximum_import_limitation", 0),
        set_value_fn=lambda hub, _, value: hub.async_write_plant_parameter("plant_grid_maximum_import_limitation", value),
    ),
]

INVERTER_NUMBERS = [
    SigenergyNumberEntityDescription(
        key="inverter_active_power_fixed_adjustment",
        name="Active Power Fixed Adjustment",
        icon="mdi:flash",
        native_unit_of_measurement=UnitOfPower.KILO_WATT,
        native_min_value=-100,
        native_max_value=100,
        native_step=0.1,
        entity_category=EntityCategory.CONFIG,
        value_fn=lambda data, inverter_id: data["inverters"].get(inverter_id, {}).get("inverter_active_power_fixed_adjustment", 0),
        set_value_fn=lambda hub, inverter_id, value: hub.async_write_inverter_parameter(inverter_id, "inverter_active_power_fixed_adjustment", value),
    ),
    SigenergyNumberEntityDescription(
        key="inverter_reactive_power_fixed_adjustment",
        name="Reactive Power Fixed Adjustment",
        icon="mdi:flash",
        native_unit_of_measurement="kVar",
        native_min_value=-100,
        native_max_value=100,
        native_step=0.1,
        entity_category=EntityCategory.CONFIG,
        value_fn=lambda data, inverter_id: data["inverters"].get(inverter_id, {}).get("inverter_reactive_power_fixed_adjustment", 0),
        set_value_fn=lambda hub, inverter_id, value: hub.async_write_inverter_parameter(inverter_id, "inverter_reactive_power_fixed_adjustment", value),
    ),
    SigenergyNumberEntityDescription(
        key="inverter_active_power_percentage_adjustment",
        name="Active Power Percentage Adjustment",
        icon="mdi:percent",
        native_unit_of_measurement=PERCENTAGE,
        native_min_value=-100,
        native_max_value=100,
        native_step=1,
        entity_category=EntityCategory.CONFIG,
        value_fn=lambda data, inverter_id: data["inverters"].get(inverter_id, {}).get("inverter_active_power_percentage_adjustment", 0),
        set_value_fn=lambda hub, inverter_id, value: hub.async_write_inverter_parameter(inverter_id, "inverter_active_power_percentage_adjustment", value),
    ),
    SigenergyNumberEntityDescription(
        key="inverter_reactive_power_qs_adjustment",
        name="Reactive Power Q/S Adjustment",
        icon="mdi:percent",
        native_unit_of_measurement=PERCENTAGE,
        native_min_value=-60,
        native_max_value=60,
        native_step=1,
        entity_category=EntityCategory.CONFIG,
        value_fn=lambda data, inverter_id: data["inverters"].get(inverter_id, {}).get("inverter_reactive_power_qs_adjustment", 0),
        set_value_fn=lambda hub, inverter_id, value: hub.async_write_inverter_parameter(inverter_id, "inverter_reactive_power_qs_adjustment", value),
    ),
    SigenergyNumberEntityDescription(
        key="inverter_power_factor_adjustment",
        name="Power Factor Adjustment",
        icon="mdi:sine-wave",
        native_min_value=-1,
        native_max_value=1,
        native_step=0.01,
        entity_category=EntityCategory.CONFIG,
        value_fn=lambda data, inverter_id: data["inverters"].get(inverter_id, {}).get("inverter_power_factor_adjustment", 0) / 1000,
        set_value_fn=lambda hub, inverter_id, value: hub.async_write_inverter_parameter(inverter_id, "inverter_power_factor_adjustment", value),
    ),
]
AC_CHARGER_NUMBERS = [
    SigenergyNumberEntityDescription(
        key="ac_charger_output_current",
        name="Charger Output Current",
        icon="mdi:current-ac",
        native_unit_of_measurement=UnitOfElectricCurrent.AMPERE,
        native_min_value=6,
        native_max_value=32,  # This will be adjusted dynamically based on rated current
        native_step=1,
        entity_category=EntityCategory.CONFIG,
        value_fn=lambda data, ac_charger_id: data["ac_chargers"].get(ac_charger_id, {}).get("ac_charger_output_current", 0),
        set_value_fn=lambda hub, ac_charger_id, value: hub.async_write_ac_charger_parameter(ac_charger_id, "ac_charger_output_current", value),
    ),
]

DC_CHARGER_NUMBERS = []



async def async_setup_entry(
    hass: HomeAssistant,
    config_entry: ConfigEntry,
    async_add_entities: AddEntitiesCallback,
) -> None:
    """Set up the Sigenergy number platform."""
    coordinator = hass.data[DOMAIN][config_entry.entry_id]["coordinator"]
    hub = hass.data[DOMAIN][config_entry.entry_id]["hub"]
    entities = []

    # Add plant numbers
    entities.extend(
        setup_entities(
            config_entry,
            coordinator,
            PLANT_NUMBERS,
            SigenergyNumber,
            DEVICE_TYPE_PLANT,
            additional_args={"hub": hub}
        )
    )

    # Add inverter numbers
    entities.extend(
        setup_entities(
            config_entry,
            coordinator,
            INVERTER_NUMBERS,
            SigenergyNumber,
            DEVICE_TYPE_INVERTER,
            coordinator.hub.inverter_slave_ids,
            additional_args={"hub": hub}
        )
    )

    # Add AC charger numbers
    entities.extend(
        setup_entities(
            config_entry,
            coordinator,
            AC_CHARGER_NUMBERS,
            SigenergyNumber,
            DEVICE_TYPE_AC_CHARGER,
            coordinator.hub.ac_charger_slave_ids,
            additional_args={"hub": hub}
        )
    )

    # Add DC charger numbers if any in the future
    if DC_CHARGER_NUMBERS and coordinator.hub.dc_charger_slave_ids:
        entities.extend(
            setup_entities(
                config_entry,
                coordinator,
                DC_CHARGER_NUMBERS,
                SigenergyNumber,
                DEVICE_TYPE_DC_CHARGER,
                coordinator.hub.dc_charger_slave_ids,
                additional_args={"hub": hub}
            )
        )

    async_add_entities(entities)


class SigenergyNumber(SigenergyEntity, NumberEntity):
    """Representation of a Sigenergy number."""

    entity_description: SigenergyNumberEntityDescription

    def __init__(
        self,
        coordinator,
        hub: Any,
        description: SigenergyNumberEntityDescription,
        name: str,
        device_type: str,
        device_id: Optional[int],
        device_name: Optional[str] = "",
    ) -> None:
        """Initialize the number."""
        super().__init__(coordinator, name, device_type, device_id, device_name)
        self.entity_description = description
        self.hub = hub
<<<<<<< HEAD
        self._attr_name = name
        self._device_type = device_type
        self._device_id = device_id
        
        # Get the device number if any as a string for use in names
        device_number_str = device_name.split()[-1]
        device_number_str = f" {device_number_str}" if device_number_str.isdigit() else ""

        # Set unique ID
        if device_type == DEVICE_TYPE_PLANT:
            # self._attr_unique_id = f"{coordinator.hub.host}_{device_type}_{description.key}"
            self._attr_unique_id = f"{coordinator.hub.config_entry.entry_id}_{device_type}_{description.key}"
        else:
            # self._attr_unique_id = f"{coordinator.hub.host}_{device_type}_{device_id}_{description.key}"
            # Used for testing in development to allow multiple sensors with the same unique ID
            self._attr_unique_id = f"{coordinator.hub.config_entry.entry_id}_{device_type}_{device_number_str}_{description.key}"
        
        # Set device info
        if device_type == DEVICE_TYPE_PLANT:
            self._attr_device_info = DeviceInfo(
                identifiers={(DOMAIN, f"{coordinator.hub.config_entry.entry_id}_plant")},
                name=device_name,
                manufacturer="Sigenergy",
                model="Energy Storage System",
                # via_device=(DOMAIN, f"{coordinator.hub.config_entry.entry_id}_plant"),
            )
        elif device_type == DEVICE_TYPE_INVERTER:
            # Get model and serial number if available
            model = None
            serial_number = None
            sw_version = None
            if coordinator.data and "inverters" in coordinator.data:
                inverter_data = coordinator.data["inverters"].get(device_id, {})
                model = inverter_data.get("inverter_model_type")
                serial_number = inverter_data.get("inverter_serial_number")
                sw_version = inverter_data.get("inverter_machine_firmware_version")


            self._attr_device_info = DeviceInfo(
                identifiers={(DOMAIN, f"{coordinator.hub.config_entry.entry_id}_{str(device_name).lower().replace(' ', '_')}")},
                name=device_name,
                manufacturer="Sigenergy",
                model=model,
                serial_number=serial_number,
                sw_version=sw_version,
                via_device=(DOMAIN, f"{coordinator.hub.config_entry.entry_id}_plant"),
            )
        elif device_type == DEVICE_TYPE_AC_CHARGER:
            self._attr_device_info = DeviceInfo(
                identifiers={(DOMAIN, f"{coordinator.hub.config_entry.entry_id}_{str(device_name).lower().replace(' ', '_')}")},
                name=device_name,
                manufacturer="Sigenergy",
                model="AC Charger",
                via_device=(DOMAIN, f"{coordinator.hub.config_entry.entry_id}_plant"),
            )
        elif device_type == DEVICE_TYPE_DC_CHARGER:
            self._attr_device_info = DeviceInfo(
                identifiers={(DOMAIN, f"{coordinator.hub.config_entry.entry_id}_{str(device_name).lower().replace(' ', '_')}")},
                name=device_name,
                manufacturer="Sigenergy",
                model="DC Charger",
                via_device=(DOMAIN, f"{coordinator.hub.config_entry.entry_id}_plant"),
            )
=======
        # Complete unique ID with description key
        self._attr_unique_id = f"{self._attr_unique_id}_{description.key}"
>>>>>>> bd566277

    @property
    def native_value(self) -> float:
        """Return the value of the number."""
        if self.coordinator.data is None:
            return 0
            
        return self.entity_description.value_fn(self.coordinator.data, self._device_id)

    @property
    def available(self) -> bool:
        """Return if entity is available."""
        if not super().available:
            return False
            
        # Check if the entity has a specific availability function
        if hasattr(self.entity_description, "available_fn"):
            return self.entity_description.available_fn(self.coordinator.data, self._device_id)
                
        return True

    async def async_set_native_value(self, value: float) -> None:
        """Set the value of the number."""
        try:
            await self.entity_description.set_value_fn(self.hub, self._device_id, value)
            await self.coordinator.async_request_refresh()
        except SigenergyModbusError as error:
            _LOGGER.error("Failed to set value %s for %s: %s", value, self.name, error)<|MERGE_RESOLUTION|>--- conflicted
+++ resolved
@@ -327,7 +327,6 @@
         super().__init__(coordinator, name, device_type, device_id, device_name)
         self.entity_description = description
         self.hub = hub
-<<<<<<< HEAD
         self._attr_name = name
         self._device_type = device_type
         self._device_id = device_id
@@ -391,10 +390,6 @@
                 model="DC Charger",
                 via_device=(DOMAIN, f"{coordinator.hub.config_entry.entry_id}_plant"),
             )
-=======
-        # Complete unique ID with description key
-        self._attr_unique_id = f"{self._attr_unique_id}_{description.key}"
->>>>>>> bd566277
 
     @property
     def native_value(self) -> float:
